--- conflicted
+++ resolved
@@ -1,20 +1,11 @@
 <?xml version="1.0"?>
 <manifest package="org.purplei2p.i2pd" xmlns:android="http://schemas.android.com/apk/res/android" android:versionName="2.8.0" android:versionCode="1" android:installLocation="auto">
-<<<<<<< HEAD
-    <uses-sdk android:minSdkVersion="11" android:targetSdkVersion="24"/>
-        <supports-screens android:largeScreens="true" android:normalScreens="true" android:anyDensity="true" android:smallScreens="true"/>
-    <!-- <application android:hardwareAccelerated="true" -->
-        <application android:name="org.qtproject.qt5.android.bindings.QtApplication" android:label="i2pd">
-        <!-- android:configChanges="screenSize|smallestScreenSize" are since api 13, "layoutDirection" since api 17 -->
-        <activity android:configChanges="orientation|uiMode|screenLayout|locale|fontScale|keyboard|keyboardHidden|navigation" android:name="org.purplei2p.i2pd.I2PDMainActivity" android:label="-- %%INSERT_APP_NAME%% --" android:screenOrientation="unspecified" android:launchMode="singleTop">
-=======
     <uses-sdk android:minSdkVersion="11"/>
         <supports-screens android:largeScreens="true" android:normalScreens="true" android:anyDensity="true" android:smallScreens="true"/>
     <!-- <application android:hardwareAccelerated="true" -->
         <application android:name="org.qtproject.qt5.android.bindings.QtApplication" android:label="i2pd" android:icon="@drawable/icon">
         <!-- android:configChanges="screenSize|smallestScreenSize" are since api 13, "layoutDirection" since api 17 -->
         <activity android:configChanges="orientation|uiMode|screenLayout|locale|fontScale|keyboard|keyboardHidden|navigation" android:name="org.purplei2p.i2pd.I2PDMainActivity" android:label="i2pd" android:screenOrientation="unspecified" android:launchMode="singleTop">
->>>>>>> 13f33a9d
             <intent-filter>
                 <action android:name="android.intent.action.MAIN"/>
                 <category android:name="android.intent.category.LAUNCHER"/>

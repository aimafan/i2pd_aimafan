--- conflicted
+++ resolved
@@ -331,18 +331,6 @@
 		if (m_ExplicitPeers) return SelectExplicitPeers (peers, isInbound);
 		auto prevHop = i2p::context.GetSharedRouterInfo ();	
 		int numHops = isInbound ? m_NumInboundHops : m_NumOutboundHops;
-<<<<<<< HEAD
-		if (i2p::transport::transports.GetNumPeers () > 25)
-		{
-			auto r = i2p::transport::transports.GetRandomPeer ();
-			if (r && !r->GetProfile ()->IsBad ())
-			{
-				prevHop = r;
-				peers.push_back (r->GetRouterIdentity ());
-				numHops--;
-			}
-		}
-=======
     if(i2p::transport::transports.RoutesRestricted())
     {
       /** if routes are restricted prepend trusted first hop */
@@ -351,9 +339,7 @@
       peers.push_back(hop->GetRouterIdentity());
       prevHop = hop;
     }
-    
->>>>>>> effdb704
-		for (int i = 0; i < numHops; i++)
+    for (int i = 0; i < numHops; i++)
 		{
 			auto hop = SelectNextHop (prevHop);
 			if (!hop)

--- conflicted
+++ resolved
@@ -5,13 +5,8 @@
 ARLIB_LANG := libi2pdlang.a
 SHLIB_CLIENT := libi2pdclient.so
 ARLIB_CLIENT := libi2pdclient.a
-<<<<<<< HEAD
 SHLIB_WRAP := libi2pdwrapper.so
 ARLIB_WRAP := libi2pdwrapper.a
-=======
-SHLIB_LANG := libi2pdlang.so
-ARLIB_LANG := libi2pdlang.a
->>>>>>> 57813358
 I2PD := i2pd
 
 LIB_SRC_DIR := libi2pd
@@ -83,12 +78,9 @@
 api: mk_obj_dir $(SHLIB) $(ARLIB)
 client: mk_obj_dir $(SHLIB_CLIENT) $(ARLIB_CLIENT)
 api_client: mk_obj_dir $(SHLIB) $(ARLIB) $(SHLIB_CLIENT) $(ARLIB_CLIENT)
-<<<<<<< HEAD
 wrapper: api_client $(SHLIB_WRAP) $(ARLIB_WRAP)
-langs: mk_obj_dir $(LANG_OBJS) $(SHLIB_LANG) $(ARLIB_LANG)
-=======
 lang: mk_obj_dir $(SHLIB_LANG) $(ARLIB_LANG)
->>>>>>> 57813358
+
 
 ## NOTE: The NEEDED_CXXFLAGS are here so that CXXFLAGS can be specified at build time
 ## **without** overwriting the CXXFLAGS which we need in order to build.
@@ -116,14 +108,11 @@
 	$(CXX) $(LDFLAGS) -shared -o $@ $^ $(LDLIBS) $(SHLIB)
 endif
 
-<<<<<<< HEAD
 $(SHLIB_WRAP): $(WRAP_LIB_OBJS)
 ifneq ($(USE_STATIC),yes)
 	$(CXX) $(LDFLAGS) -shared -o $@ $^ $(LDLIBS)
 endif
 
-=======
->>>>>>> 57813358
 $(SHLIB_LANG): $(LANG_OBJS)
 ifneq ($(USE_STATIC),yes)
 	$(CXX) $(LDFLAGS) -shared -o $@ $^ $(LDLIBS)
@@ -135,12 +124,9 @@
 $(ARLIB_CLIENT): $(LIB_CLIENT_OBJS)
 	$(AR) -r $@ $^
 
-<<<<<<< HEAD
 $(ARLIB_WRAP): $(WRAP_LIB_OBJS)
 	$(AR) -r $@ $^
 
-=======
->>>>>>> 57813358
 $(ARLIB_LANG): $(LANG_OBJS)
 	$(AR) -r $@ $^
 

--- conflicted
+++ resolved
@@ -540,11 +540,6 @@
   void I2PUDPServerTunnel::ExpireStale(const uint64_t delta) {
     std::lock_guard<std::mutex> lock(m_SessionsMutex);
     uint64_t now = i2p::util::GetMillisecondsSinceEpoch();
-<<<<<<< HEAD
-    std::remove_if(m_Sessions.begin(), m_Sessions.end(), [now, delta](const std::shared_ptr<UDPSession> & u) -> bool {
-      return now - u->LastActivity >= delta;
-    });
-=======
 		auto itr = m_Sessions.begin();
 		while(itr != m_Sessions.end()) {
 			if(now - (*itr)->LastActivity >= delta )
@@ -552,7 +547,6 @@
 			else
 				++itr;
 		}
->>>>>>> 9a19b599
   }
 
 	void I2PUDPClientTunnel::ExpireStale(const uint64_t delta) {

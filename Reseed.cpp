--- conflicted
+++ resolved
@@ -54,13 +54,8 @@
 	int Reseeder::ReseedFromSU3 (const std::string& host)
 	{
 		std::string url = host + "i2pseeds.su3";
-<<<<<<< HEAD
-		LogPrint (eLogInfo, "Dowloading SU3 from ", host);
+		LogPrint (eLogInfo, "Reseed: Downloading SU3 from ", host);
 		std::string su3 = HttpsRequest (url);
-=======
-		LogPrint (eLogInfo, "Reseed: Downloading SU3 from ", host);
-		std::string su3 = https ? HttpsRequest (url) : i2p::util::http::httpRequest (url);
->>>>>>> 364ccc05
 		if (su3.length () > 0)
 		{
 			std::stringstream s(su3);

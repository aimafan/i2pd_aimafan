LIB_SRC = \
  Crypto.cpp Datagram.cpp Garlic.cpp I2NPProtocol.cpp LeaseSet.cpp \
  Log.cpp NTCPSession.cpp NetDb.cpp NetDbRequests.cpp Profiling.cpp \
  Reseed.cpp RouterContext.cpp RouterInfo.cpp Signature.cpp SSU.cpp \
  SSUSession.cpp SSUData.cpp Streaming.cpp Identity.cpp TransitTunnel.cpp \
  Transports.cpp Tunnel.cpp TunnelEndpoint.cpp TunnelPool.cpp TunnelGateway.cpp \
<<<<<<< HEAD
  Destination.cpp Base.cpp I2PEndian.cpp FS.cpp Config.cpp util.cpp api.cpp
=======
  Destination.cpp Base.cpp I2PEndian.cpp Config.cpp Family.cpp util.cpp \
  api.cpp
>>>>>>> 4eef9e78

LIB_CLIENT_SRC = \
	AddressBook.cpp BOB.cpp ClientContext.cpp I2PTunnel.cpp I2PService.cpp \
	SAM.cpp SOCKS.cpp HTTPProxy.cpp

# also: Daemon{Linux,Win32}.cpp will be added later
DAEMON_SRC = \
	HTTPServer.cpp I2PControl.cpp UPnP.cpp Daemon.cpp Config.cpp i2pd.cpp
<|MERGE_RESOLUTION|>--- conflicted
+++ resolved
@@ -4,12 +4,8 @@
   Reseed.cpp RouterContext.cpp RouterInfo.cpp Signature.cpp SSU.cpp \
   SSUSession.cpp SSUData.cpp Streaming.cpp Identity.cpp TransitTunnel.cpp \
   Transports.cpp Tunnel.cpp TunnelEndpoint.cpp TunnelPool.cpp TunnelGateway.cpp \
-<<<<<<< HEAD
-  Destination.cpp Base.cpp I2PEndian.cpp FS.cpp Config.cpp util.cpp api.cpp
-=======
-  Destination.cpp Base.cpp I2PEndian.cpp Config.cpp Family.cpp util.cpp \
-  api.cpp
->>>>>>> 4eef9e78
+  Destination.cpp Base.cpp I2PEndian.cpp FS.cpp Config.cpp Family.cpp \
+  util.cpp api.cpp
 
 LIB_CLIENT_SRC = \
 	AddressBook.cpp BOB.cpp ClientContext.cpp I2PTunnel.cpp I2PService.cpp \

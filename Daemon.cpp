--- conflicted
+++ resolved
@@ -78,20 +78,16 @@
 			i2p::context.Init ();
 
 			i2p::config::GetOption("daemon", isDaemon);
+
 			// temporary hack
 			std::string logs = "";
 			i2p::config::GetOption("log",    logs);
 			if (logs != "")
 				isLogging = true;
 
-<<<<<<< HEAD
-			isDaemon = i2p::util::config::GetArg("-daemon", 0);
-			isLogging = i2p::util::config::GetArg("-log", (int)isDaemon);
-=======
 			uint16_t port; i2p::config::GetOption("port", port);
 			LogPrint(eLogInfo, "Daemon: accepting incoming connections at port ", port);
 			i2p::context.UpdatePort (port);
->>>>>>> deb87f1d
 
 			std::string host; i2p::config::GetOption("host", host);
 			if (host != "") {
@@ -126,26 +122,6 @@
 		bool Daemon_Singleton::start()
 		{
 			if (isLogging)
-<<<<<<< HEAD
-			{				
-				std::string logfile_path = IsService () ? "/var/log/i2pd" : i2p::util::filesystem::GetDataDir().string();
-#ifndef _WIN32
-				logfile_path.append("/i2pd.log");
-#else
-				logfile_path.append("\\i2pd.log");
-#endif
-				StartLog (logfile_path);
-			}
-			else
-				StartLog (""); // write to stdout
-			g_Log->SetLogLevel(i2p::util::config::GetArg("-loglevel", "info"));
-			
-			std::string httpAddr = i2p::util::config::GetArg("-httpaddress", "127.0.0.1");
-			uint16_t    httpPort = i2p::util::config::GetArg("-httpport", 7070);
-			LogPrint(eLogInfo, "Daemon: staring HTTP Server at ", httpAddr, ":", httpPort);
-			d.httpServer = std::unique_ptr<i2p::util::HTTPServer>(new i2p::util::HTTPServer(httpAddr, httpPort));
-			d.httpServer->Start();
-=======
 			{
 				// set default to stdout
 				std::string logfile  = ""; i2p::config::GetOption("logfile",  logfile);
@@ -175,7 +151,6 @@
 				d.httpServer = std::unique_ptr<i2p::util::HTTPServer>(new i2p::util::HTTPServer(httpAddr, httpPort));
 				d.httpServer->Start();
 			}
->>>>>>> deb87f1d
 
 			LogPrint(eLogInfo, "Daemon: starting NetDB");
 			i2p::data::netdb.Start();

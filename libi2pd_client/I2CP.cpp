/*
* Copyright (c) 2013-2016, The PurpleI2P Project
*
* This file is part of Purple i2pd project and licensed under BSD3
*
* See full license text in LICENSE file at top of project tree
*/

#include <string.h>
#include <stdlib.h>
#include <openssl/rand.h>
#include "I2PEndian.h"
#include "Log.h"
#include "Timestamp.h"
#include "LeaseSet.h"
#include "ClientContext.h"
#include "Transports.h"
#include "Signature.h"
#include "I2CP.h"

namespace i2p
{
namespace client
{

	I2CPDestination::I2CPDestination (std::shared_ptr<I2CPSession> owner, std::shared_ptr<const i2p::data::IdentityEx> identity, bool isPublic, const std::map<std::string, std::string>& params):
		LeaseSetDestination (isPublic, &params), m_Owner (owner), m_Identity (identity)
	{
	}

	void I2CPDestination::SetEncryptionPrivateKey (const uint8_t * key)
	{
		memcpy (m_EncryptionPrivateKey, key, 256);
		m_Decryptor = i2p::data::PrivateKeys::CreateDecryptor (m_Identity->GetCryptoKeyType (), m_EncryptionPrivateKey);
	}

	bool I2CPDestination::Decrypt (const uint8_t * encrypted, uint8_t * data, BN_CTX * ctx) const
	{
		if (m_Decryptor)
			return m_Decryptor->Decrypt (encrypted, data, ctx);
		else
			LogPrint (eLogError, "I2CP: decryptor is not set");
		return false;
	}

	void I2CPDestination::HandleDataMessage (const uint8_t * buf, size_t len)
	{
		uint32_t length = bufbe32toh (buf);
		if (length > len - 4) length = len - 4;
		m_Owner->SendMessagePayloadMessage (buf + 4, length);
	}

	void I2CPDestination::CreateNewLeaseSet (std::vector<std::shared_ptr<i2p::tunnel::InboundTunnel> > tunnels)
	{
		i2p::data::LocalLeaseSet ls (m_Identity, m_EncryptionPrivateKey, tunnels); // we don't care about encryption key
		m_LeaseSetExpirationTime = ls.GetExpirationTime ();
		uint8_t * leases = ls.GetLeases ();
		leases[-1] = tunnels.size ();
		htobe16buf (leases - 3, m_Owner->GetSessionID ());
		size_t l = 2/*sessionID*/ + 1/*num leases*/ + i2p::data::LEASE_SIZE*tunnels.size ();
		m_Owner->SendI2CPMessage (I2CP_REQUEST_VARIABLE_LEASESET_MESSAGE, leases - 3, l);
	}

	void I2CPDestination::LeaseSetCreated (const uint8_t * buf, size_t len)
	{
		auto ls = new i2p::data::LocalLeaseSet (m_Identity, buf, len);
		ls->SetExpirationTime (m_LeaseSetExpirationTime);
		SetLeaseSet (ls);
	}

	void I2CPDestination::SendMsgTo (const uint8_t * payload, size_t len, const i2p::data::IdentHash& ident, uint32_t nonce)
	{
		auto msg = NewI2NPMessage ();
		uint8_t * buf = msg->GetPayload ();
		htobe32buf (buf, len);
		memcpy (buf + 4, payload, len);
		msg->len += len + 4;
		msg->FillI2NPMessageHeader (eI2NPData);
		auto s = GetSharedFromThis ();
		auto remote = FindLeaseSet (ident);
		if (remote)
		{
			GetService ().post (
				[s, msg, remote, nonce]()
				{
					bool sent = s->SendMsg (msg, remote);
					s->m_Owner->SendMessageStatusMessage (nonce, sent ? eI2CPMessageStatusGuaranteedSuccess : eI2CPMessageStatusGuaranteedFailure);
				});
		}
		else
		{
			RequestDestination (ident,
				[s, msg, nonce](std::shared_ptr<i2p::data::LeaseSet> ls)
				{
					if (ls)
					{
						bool sent = s->SendMsg (msg, ls);
						s->m_Owner->SendMessageStatusMessage (nonce, sent ? eI2CPMessageStatusGuaranteedSuccess : eI2CPMessageStatusGuaranteedFailure);
					}
					else
						s->m_Owner->SendMessageStatusMessage (nonce, eI2CPMessageStatusNoLeaseSet);
				});
		}
	}

	bool I2CPDestination::SendMsg (std::shared_ptr<I2NPMessage> msg, std::shared_ptr<const i2p::data::LeaseSet> remote)
	{
		auto remoteSession = GetRoutingSession (remote, true);
		if (!remoteSession)
		{
			LogPrint (eLogError, "I2CP: Failed to create remote session");
			return false;
		}
		auto path = remoteSession->GetSharedRoutingPath ();
		std::shared_ptr<i2p::tunnel::OutboundTunnel> outboundTunnel;
		std::shared_ptr<const i2p::data::Lease> remoteLease;
		if (path)
		{
			if (!remoteSession->CleanupUnconfirmedTags ()) // no stuck tags
			{
				outboundTunnel = path->outboundTunnel;
				remoteLease = path->remoteLease;
			}
			else
				remoteSession->SetSharedRoutingPath (nullptr);
		}
		else
		{
			outboundTunnel = GetTunnelPool ()->GetNextOutboundTunnel ();
			auto leases = remote->GetNonExpiredLeases ();
			if (!leases.empty ())
				remoteLease = leases[rand () % leases.size ()];
			if (remoteLease && outboundTunnel)
				remoteSession->SetSharedRoutingPath (std::make_shared<i2p::garlic::GarlicRoutingPath> (
					i2p::garlic::GarlicRoutingPath{outboundTunnel, remoteLease, 10000, 0, 0})); // 10 secs RTT
			else
				remoteSession->SetSharedRoutingPath (nullptr);
		}
		if (remoteLease && outboundTunnel)
		{
			std::vector<i2p::tunnel::TunnelMessageBlock> msgs;
			auto garlic = remoteSession->WrapSingleMessage (msg);
			msgs.push_back (i2p::tunnel::TunnelMessageBlock
				{
					i2p::tunnel::eDeliveryTypeTunnel,
					remoteLease->tunnelGateway, remoteLease->tunnelID,
					garlic
				});
			outboundTunnel->SendTunnelDataMsg (msgs);
			return true;
		}
		else
		{
			if (outboundTunnel)
				LogPrint (eLogWarning, "I2CP: Failed to send message. All leases expired");
			else
				LogPrint (eLogWarning, "I2CP: Failed to send message. No outbound tunnels");
			return false;
		}
	}

	I2CPSession::I2CPSession (I2CPServer& owner, std::shared_ptr<proto::socket> socket):
		m_Owner (owner), m_Socket (socket), m_Payload (nullptr),
		m_SessionID (0xFFFF), m_MessageID (0), m_IsSendAccepted (true)
	{
	}

	I2CPSession::~I2CPSession ()
	{
		delete[] m_Payload;
	}

	void I2CPSession::Start ()
	{
		ReadProtocolByte ();
	}

	void I2CPSession::Stop ()
	{
		Terminate ();
	}

	void I2CPSession::ReadProtocolByte ()
	{
		if (m_Socket)
		{
			auto s = shared_from_this ();
			m_Socket->async_read_some (boost::asio::buffer (m_Header, 1),
				[s](const boost::system::error_code& ecode, std::size_t bytes_transferred)
				    {
						if (!ecode && bytes_transferred > 0 && s->m_Header[0] == I2CP_PROTOCOL_BYTE)
							s->ReceiveHeader ();
						else
							s->Terminate ();
					});
		}
	}

	void I2CPSession::ReceiveHeader ()
	{
		boost::asio::async_read (*m_Socket, boost::asio::buffer (m_Header, I2CP_HEADER_SIZE),
			boost::asio::transfer_all (),
			std::bind (&I2CPSession::HandleReceivedHeader, shared_from_this (), std::placeholders::_1, std::placeholders::_2));
	}

	void I2CPSession::HandleReceivedHeader (const boost::system::error_code& ecode, std::size_t bytes_transferred)
	{
		if (ecode)
			Terminate ();
		else
		{
			m_PayloadLen = bufbe32toh (m_Header + I2CP_HEADER_LENGTH_OFFSET);
			if (m_PayloadLen > 0)
			{
				m_Payload = new uint8_t[m_PayloadLen];
				ReceivePayload ();
			}
			else // no following payload
			{
				HandleMessage ();
				ReceiveHeader (); // next message
			}
		}
	}

	void I2CPSession::ReceivePayload ()
	{
		boost::asio::async_read (*m_Socket, boost::asio::buffer (m_Payload, m_PayloadLen),
			boost::asio::transfer_all (),
			std::bind (&I2CPSession::HandleReceivedPayload, shared_from_this (), std::placeholders::_1, std::placeholders::_2));
	}

	void I2CPSession::HandleReceivedPayload (const boost::system::error_code& ecode, std::size_t bytes_transferred)
	{
		if (ecode)
			Terminate ();
		else
		{
			HandleMessage ();
			delete[] m_Payload;
			m_Payload = nullptr;
			m_PayloadLen = 0;
			ReceiveHeader (); // next message
		}
	}

	void I2CPSession::HandleMessage ()
	{
		auto handler = m_Owner.GetMessagesHandlers ()[m_Header[I2CP_HEADER_TYPE_OFFSET]];
		if (handler)
			(this->*handler)(m_Payload, m_PayloadLen);
		else
			LogPrint (eLogError, "I2CP: Unknown I2CP messsage ", (int)m_Header[I2CP_HEADER_TYPE_OFFSET]);
	}

	void I2CPSession::Terminate ()
	{
		if (m_Destination)
		{
			m_Destination->Stop ();
			m_Destination = nullptr;
		}
		if (m_Socket)
		{
			m_Socket->close ();
			m_Socket = nullptr;
		}
		m_Owner.RemoveSession (GetSessionID ());
		LogPrint (eLogDebug, "I2CP: session ", m_SessionID, " terminated");
	}

	void I2CPSession::SendI2CPMessage (uint8_t type, const uint8_t * payload, size_t len)
	{
		auto socket = m_Socket;
		if (socket)
		{
			auto l = len + I2CP_HEADER_SIZE;
			uint8_t * buf = new uint8_t[l];
			htobe32buf (buf + I2CP_HEADER_LENGTH_OFFSET, len);
			buf[I2CP_HEADER_TYPE_OFFSET] = type;
			memcpy (buf + I2CP_HEADER_SIZE, payload, len);
			boost::asio::async_write (*socket, boost::asio::buffer (buf, l), boost::asio::transfer_all (),
			std::bind(&I2CPSession::HandleI2CPMessageSent, shared_from_this (),
							std::placeholders::_1, std::placeholders::_2, buf));
		}
		else
			LogPrint (eLogError, "I2CP: Can't write to the socket");
	}

	void I2CPSession::HandleI2CPMessageSent (const boost::system::error_code& ecode, std::size_t bytes_transferred, const uint8_t * buf)
	{
		delete[] buf;
		if (ecode && ecode != boost::asio::error::operation_aborted)
			Terminate ();
	}

	std::string I2CPSession::ExtractString (const uint8_t * buf, size_t len)
	{
		uint8_t l = buf[0];
		if (l > len) l = len;
		return std::string ((const char *)(buf + 1), l);
	}

	size_t I2CPSession::PutString (uint8_t * buf, size_t len, const std::string& str)
	{
		auto l = str.length ();
		if (l + 1 >= len) l = len - 1;
		if (l > 255) l = 255; // 1 byte max
		buf[0] = l;
		memcpy (buf + 1, str.c_str (), l);
		return l + 1;
	}

	void I2CPSession::ExtractMapping (const uint8_t * buf, size_t len, std::map<std::string, std::string>& mapping)
	// TODO: move to Base.cpp
	{
		size_t offset = 0;
		while (offset < len)
		{
			std::string param = ExtractString (buf + offset, len - offset);
			offset += param.length () + 1;
			if (buf[offset] != '=')
			{
				LogPrint (eLogWarning, "I2CP: Unexpected character ", buf[offset], " instead '=' after ", param);
				break;
			}
			offset++;

			std::string value = ExtractString (buf + offset, len - offset);
			offset += value.length () + 1;
			if (buf[offset] != ';')
			{
				LogPrint (eLogWarning, "I2CP: Unexpected character ", buf[offset], " instead ';' after ", value);
				break;
			}
			offset++;
			mapping.insert (std::make_pair (param, value));
		}
	}

	void I2CPSession::GetDateMessageHandler (const uint8_t * buf, size_t len)
	{
		// get version
		auto version = ExtractString (buf, len);
		auto l = version.length () + 1 + 8;
		uint8_t * payload = new uint8_t[l];
		// set date
		auto ts = i2p::util::GetMillisecondsSinceEpoch ();
		htobe64buf (payload, ts);
		// echo vesrion back
		PutString (payload + 8, l - 8, version);
		SendI2CPMessage (I2CP_SET_DATE_MESSAGE, payload, l);
		delete[] payload;
	}

	void I2CPSession::CreateSessionMessageHandler (const uint8_t * buf, size_t len)
	{
		RAND_bytes ((uint8_t *)&m_SessionID, 2);
		m_Owner.InsertSession (shared_from_this ());
		auto identity = std::make_shared<i2p::data::IdentityEx>();
		size_t offset = identity->FromBuffer (buf, len);
		if (!offset)
		{
			LogPrint (eLogError, "I2CP: create session maformed identity");
			SendSessionStatusMessage (3); // invalid
			return;
		}
		uint16_t optionsSize = bufbe16toh (buf + offset);
		offset += 2;
		if (optionsSize > len - offset)
		{
			LogPrint (eLogError, "I2CP: options size ", optionsSize, "exceeds message size");
			SendSessionStatusMessage (3); // invalid
			return;
		}
		std::map<std::string, std::string> params;
		ExtractMapping (buf + offset, optionsSize, params);
		offset += optionsSize; // options
		if (params[I2CP_PARAM_MESSAGE_RELIABILITY] == "none") m_IsSendAccepted = false;

		offset += 8; // date
		if (identity->Verify (buf, offset, buf + offset)) // signature
		{
			bool isPublic = true;
			if (params[I2CP_PARAM_DONT_PUBLISH_LEASESET] == "true") isPublic = false;
			if (!m_Destination)
			{
				m_Destination = std::make_shared<I2CPDestination>(shared_from_this (), identity, isPublic, params);
				SendSessionStatusMessage (1); // created
				LogPrint (eLogDebug, "I2CP: session ", m_SessionID, " created");
				m_Destination->Start ();
			}
			else
			{
				LogPrint (eLogError, "I2CP: session already exists");
				SendSessionStatusMessage (4); // refused
			}
		}
		else
		{
			LogPrint (eLogError, "I2CP: create session signature verification falied");
			SendSessionStatusMessage (3); // invalid
		}
	}

	void I2CPSession::DestroySessionMessageHandler (const uint8_t * buf, size_t len)
	{
		SendSessionStatusMessage (0); // destroy
		LogPrint (eLogDebug, "I2CP: session ", m_SessionID, " destroyed");
		if (m_Destination)
		{
			m_Destination->Stop ();
			m_Destination = 0;
		}
	}

	void I2CPSession::ReconfigureSessionMessageHandler (const uint8_t * buf, size_t len)
	{
<<<<<<< HEAD
		uint8_t status = 3; // rejected
		if(len > sizeof(uint16_t))
		{
			uint16_t sessionID = bufbe16toh(buf);
			if(sessionID == m_SessionID)
			{
				buf += sizeof(uint16_t);
				const uint8_t * body = buf;
				i2p::data::IdentityEx ident;
				if(ident.FromBuffer(buf, len - sizeof(uint16_t)))
				{
					if (ident == *m_Destination->GetIdentity())
					{
						size_t identsz = ident.GetFullLen();
						buf += identsz;
						uint16_t optssize = bufbe16toh(buf);
						if (optssize <= len - sizeof(uint16_t) - sizeof(uint64_t) - identsz - ident.GetSignatureLen() - sizeof(uint16_t))
						{
							buf += sizeof(uint16_t);
							std::map<std::string, std::string> opts;
							ExtractMapping(buf, optssize, opts);
							buf += optssize;
							//uint64_t date = bufbe64toh(buf);
							buf += sizeof(uint64_t);
							const uint8_t * sig = buf;
							if(ident.Verify(body, len - sizeof(uint16_t) - ident.GetSignatureLen(), sig))
							{
								if(m_Destination->Reconfigure(opts))
								{
									LogPrint(eLogInfo, "I2CP: reconfigured destination");
									status = 2; // updated
								}
								else
									LogPrint(eLogWarning, "I2CP: failed to reconfigure destination");
							}
							else
								LogPrint(eLogError, "I2CP: invalid reconfigure message signature");
						}
						else
							LogPrint(eLogError, "I2CP: mapping size missmatch");
					}
					else
						LogPrint(eLogError, "I2CP: destination missmatch");
				}
				else
					LogPrint(eLogError, "I2CP: malfromed destination");
			}
			else
				LogPrint(eLogError, "I2CP: session missmatch");
		}
		else
			LogPrint(eLogError, "I2CP: short message");
		SendSessionStatusMessage (status); 
	}	
=======
		// TODO: implement actual reconfiguration
		SendSessionStatusMessage (2); // updated
	}
>>>>>>> c7accd4a

	void I2CPSession::SendSessionStatusMessage (uint8_t status)
	{
		uint8_t buf[3];
		htobe16buf (buf, m_SessionID);
		buf[2] = status;
		SendI2CPMessage (I2CP_SESSION_STATUS_MESSAGE, buf, 3);
	}

	void I2CPSession::SendMessageStatusMessage (uint32_t nonce, I2CPMessageStatus status)
	{
		if (!nonce) return; // don't send status with zero nonce
		uint8_t buf[15];
		htobe16buf (buf, m_SessionID);
		htobe32buf (buf + 2, m_MessageID++);
		buf[6] = (uint8_t)status;
		memset (buf + 7, 0, 4); // size
		htobe32buf (buf + 11, nonce);
		SendI2CPMessage (I2CP_MESSAGE_STATUS_MESSAGE, buf, 15);
	}

	void I2CPSession::CreateLeaseSetMessageHandler (const uint8_t * buf, size_t len)
	{
		uint16_t sessionID = bufbe16toh (buf);
		if (sessionID == m_SessionID)
		{
			size_t offset = 2;
			if (m_Destination)
			{
				offset += i2p::crypto::DSA_PRIVATE_KEY_LENGTH; // skip signing private key
				// we always assume this field as 20 bytes (DSA) regardless actual size
				// instead of
				//offset += m_Destination->GetIdentity ()->GetSigningPrivateKeyLen ();
				m_Destination->SetEncryptionPrivateKey (buf + offset);
				offset += 256;
				m_Destination->LeaseSetCreated (buf + offset, len - offset);
			}
		}
		else
			LogPrint (eLogError, "I2CP: unexpected sessionID ", sessionID);
	}

	void I2CPSession::SendMessageMessageHandler (const uint8_t * buf, size_t len)
	{
		uint16_t sessionID = bufbe16toh (buf);
		if (sessionID == m_SessionID)
		{
			size_t offset = 2;
			if (m_Destination)
			{
				i2p::data::IdentityEx identity;
				size_t identsize = identity.FromBuffer (buf + offset, len - offset);
				if (identsize)
				{
					offset += identsize;
					uint32_t payloadLen = bufbe32toh (buf + offset);
					if (payloadLen + offset <= len)
					{
						offset += 4;
						uint32_t nonce = bufbe32toh (buf + offset + payloadLen);
						if (m_IsSendAccepted)
							SendMessageStatusMessage (nonce, eI2CPMessageStatusAccepted); // accepted
						m_Destination->SendMsgTo (buf + offset, payloadLen, identity.GetIdentHash (), nonce);
					}
					else
						LogPrint(eLogError, "I2CP: cannot send message, too big");
				}
				else
					LogPrint(eLogError, "I2CP: invalid identity");
			}
		}
		else
			LogPrint (eLogError, "I2CP: unexpected sessionID ", sessionID);
	}

	void I2CPSession::SendMessageExpiresMessageHandler (const uint8_t * buf, size_t len)
	{
		SendMessageMessageHandler (buf, len - 8); // ignore flags(2) and expiration(6)
	}

	void I2CPSession::HostLookupMessageHandler (const uint8_t * buf, size_t len)
	{
		uint16_t sessionID = bufbe16toh (buf);
		if (sessionID == m_SessionID || sessionID == 0xFFFF) // -1 means without session
		{
			uint32_t requestID = bufbe32toh (buf + 2);
			//uint32_t timeout = bufbe32toh (buf + 6);
			i2p::data::IdentHash ident;
			switch (buf[10])
			{
				case 0: // hash
					ident = i2p::data::IdentHash (buf + 11);
				break;
				case 1: // address
				{
					auto name = ExtractString (buf + 11, len - 11);
					if (!i2p::client::context.GetAddressBook ().GetIdentHash (name, ident))
					{
						LogPrint (eLogError, "I2CP: address ", name, " not found");
						SendHostReplyMessage (requestID, nullptr);
						return;
					}
					break;
				}
				default:
					LogPrint (eLogError, "I2CP: request type ", (int)buf[10], " is not supported");
					SendHostReplyMessage (requestID, nullptr);
					return;
			}

			std::shared_ptr<LeaseSetDestination> destination = m_Destination;
			if(!destination) destination = i2p::client::context.GetSharedLocalDestination ();
			if (destination)
			{
				auto ls = destination->FindLeaseSet (ident);
				if (ls)
					SendHostReplyMessage (requestID, ls->GetIdentity ());
				else
				{
					auto s = shared_from_this ();
					destination->RequestDestination (ident,
						[s, requestID](std::shared_ptr<i2p::data::LeaseSet> leaseSet)
						{
							s->SendHostReplyMessage (requestID, leaseSet ? leaseSet->GetIdentity () : nullptr);
						});
				}
			}
			else
				SendHostReplyMessage (requestID, nullptr);
		}
		else
			LogPrint (eLogError, "I2CP: unexpected sessionID ", sessionID);
	}

	void I2CPSession::SendHostReplyMessage (uint32_t requestID, std::shared_ptr<const i2p::data::IdentityEx> identity)
	{
		if (identity)
		{
			size_t l = identity->GetFullLen () + 7;
			uint8_t * buf = new uint8_t[l];
			htobe16buf (buf, m_SessionID);
			htobe32buf (buf + 2, requestID);
			buf[6] = 0; // result code
			identity->ToBuffer (buf + 7, l - 7);
			SendI2CPMessage (I2CP_HOST_REPLY_MESSAGE, buf, l);
			delete[] buf;
		}
		else
		{
			uint8_t buf[7];
			htobe16buf (buf, m_SessionID);
			htobe32buf (buf + 2, requestID);
			buf[6] = 1; // result code
			SendI2CPMessage (I2CP_HOST_REPLY_MESSAGE, buf, 7);
		}
	}

	void I2CPSession::DestLookupMessageHandler (const uint8_t * buf, size_t len)
	{
		if (m_Destination)
		{
			auto ls = m_Destination->FindLeaseSet (buf);
			if (ls)
			{
				auto l = ls->GetIdentity ()->GetFullLen ();
				uint8_t * identBuf = new uint8_t[l];
				ls->GetIdentity ()->ToBuffer (identBuf, l);
				SendI2CPMessage (I2CP_DEST_REPLY_MESSAGE, identBuf, l);
				delete[] identBuf;
			}
			else
			{
				auto s = shared_from_this ();
				i2p::data::IdentHash ident (buf);
				m_Destination->RequestDestination (ident,
					[s, ident](std::shared_ptr<i2p::data::LeaseSet> leaseSet)
					{
						if (leaseSet) // found
						{
							auto l = leaseSet->GetIdentity ()->GetFullLen ();
							uint8_t * identBuf = new uint8_t[l];
							leaseSet->GetIdentity ()->ToBuffer (identBuf, l);
							s->SendI2CPMessage (I2CP_DEST_REPLY_MESSAGE, identBuf, l);
							delete[] identBuf;
						}
						else
							s->SendI2CPMessage (I2CP_DEST_REPLY_MESSAGE, ident, 32); // not found
					});
			}
		}
		else
			SendI2CPMessage (I2CP_DEST_REPLY_MESSAGE, buf, 32);
	}

	void I2CPSession::GetBandwidthLimitsMessageHandler (const uint8_t * buf, size_t len)
	{
		uint8_t limits[64];
		memset (limits, 0, 64);
		htobe32buf (limits, i2p::transport::transports.GetInBandwidth ()); // inbound
		htobe32buf (limits + 4, i2p::transport::transports.GetOutBandwidth ()); // outbound
		SendI2CPMessage (I2CP_BANDWIDTH_LIMITS_MESSAGE, limits, 64);
	}

	void I2CPSession::SendMessagePayloadMessage (const uint8_t * payload, size_t len)
	{
		// we don't use SendI2CPMessage to eliminate additional copy
		auto l = len + 10 + I2CP_HEADER_SIZE;
		uint8_t * buf = new uint8_t[l];
		htobe32buf (buf + I2CP_HEADER_LENGTH_OFFSET, len + 10);
		buf[I2CP_HEADER_TYPE_OFFSET] = I2CP_MESSAGE_PAYLOAD_MESSAGE;
		htobe16buf (buf + I2CP_HEADER_SIZE, m_SessionID);
		htobe32buf (buf + I2CP_HEADER_SIZE + 2, m_MessageID++);
		htobe32buf (buf + I2CP_HEADER_SIZE + 6, len);
		memcpy (buf + I2CP_HEADER_SIZE + 10, payload, len);
		boost::asio::async_write (*m_Socket, boost::asio::buffer (buf, l), boost::asio::transfer_all (),
		std::bind(&I2CPSession::HandleI2CPMessageSent, shared_from_this (),
						std::placeholders::_1, std::placeholders::_2, buf));
	}

	I2CPServer::I2CPServer (const std::string& interface, int port):
		m_IsRunning (false), m_Thread (nullptr),
		m_Acceptor (m_Service,
#ifdef ANDROID
            I2CPSession::proto::endpoint(std::string (1, '\0') + interface)) // leading 0 for abstract address
#else
			I2CPSession::proto::endpoint(boost::asio::ip::address::from_string(interface), port))
#endif
	{
		memset (m_MessagesHandlers, 0, sizeof (m_MessagesHandlers));
		m_MessagesHandlers[I2CP_GET_DATE_MESSAGE] = &I2CPSession::GetDateMessageHandler;
		m_MessagesHandlers[I2CP_CREATE_SESSION_MESSAGE] = &I2CPSession::CreateSessionMessageHandler;
		m_MessagesHandlers[I2CP_DESTROY_SESSION_MESSAGE] = &I2CPSession::DestroySessionMessageHandler;
		m_MessagesHandlers[I2CP_RECONFIGURE_SESSION_MESSAGE] = &I2CPSession::ReconfigureSessionMessageHandler;
		m_MessagesHandlers[I2CP_CREATE_LEASESET_MESSAGE] = &I2CPSession::CreateLeaseSetMessageHandler;
		m_MessagesHandlers[I2CP_SEND_MESSAGE_MESSAGE] = &I2CPSession::SendMessageMessageHandler;
		m_MessagesHandlers[I2CP_SEND_MESSAGE_EXPIRES_MESSAGE] = &I2CPSession::SendMessageExpiresMessageHandler;
		m_MessagesHandlers[I2CP_HOST_LOOKUP_MESSAGE] = &I2CPSession::HostLookupMessageHandler;
		m_MessagesHandlers[I2CP_DEST_LOOKUP_MESSAGE] = &I2CPSession::DestLookupMessageHandler;
		m_MessagesHandlers[I2CP_GET_BANDWIDTH_LIMITS_MESSAGE] = &I2CPSession::GetBandwidthLimitsMessageHandler;
	}

	I2CPServer::~I2CPServer ()
	{
		if (m_IsRunning)
			Stop ();
	}

	void I2CPServer::Start ()
	{
		Accept ();
		m_IsRunning = true;
		m_Thread = new std::thread (std::bind (&I2CPServer::Run, this));
	}

	void I2CPServer::Stop ()
	{
		m_IsRunning = false;
		m_Acceptor.cancel ();
		for (auto& it: m_Sessions)
			it.second->Stop ();
		m_Sessions.clear ();
		m_Service.stop ();
		if (m_Thread)
		{
			m_Thread->join ();
			delete m_Thread;
			m_Thread = nullptr;
		}
	}

	void I2CPServer::Run ()
	{
		while (m_IsRunning)
		{
			try
			{
				m_Service.run ();
			}
			catch (std::exception& ex)
			{
				LogPrint (eLogError, "I2CP: runtime exception: ", ex.what ());
			}
		}
	}

	void I2CPServer::Accept ()
	{
		auto newSocket = std::make_shared<I2CPSession::proto::socket> (m_Service);
		m_Acceptor.async_accept (*newSocket, std::bind (&I2CPServer::HandleAccept, this,
			std::placeholders::_1, newSocket));
	}

	void I2CPServer::HandleAccept(const boost::system::error_code& ecode,
		std::shared_ptr<I2CPSession::proto::socket> socket)
	{
		if (!ecode && socket)
		{
			boost::system::error_code ec;
			auto ep = socket->remote_endpoint (ec);
			if (!ec)
			{
				LogPrint (eLogDebug, "I2CP: new connection from ", ep);
				auto session = std::make_shared<I2CPSession>(*this, socket);
				session->Start ();
			}
			else
				LogPrint (eLogError, "I2CP: incoming connection error ", ec.message ());
		}
		else
			LogPrint (eLogError, "I2CP: accept error: ", ecode.message ());

		if (ecode != boost::asio::error::operation_aborted)
			Accept ();
	}

	bool I2CPServer::InsertSession (std::shared_ptr<I2CPSession> session)
	{
		if (!session) return false;
		if (!m_Sessions.insert({session->GetSessionID (), session}).second)
		{
			LogPrint (eLogError, "I2CP: duplicate session id ", session->GetSessionID ());
			return false;
		}
		return true;
	}

	void I2CPServer::RemoveSession (uint16_t sessionID)
	{
		m_Sessions.erase (sessionID);
	}
}
}
<|MERGE_RESOLUTION|>--- conflicted
+++ resolved
@@ -416,7 +416,6 @@
 
 	void I2CPSession::ReconfigureSessionMessageHandler (const uint8_t * buf, size_t len)
 	{
-<<<<<<< HEAD
 		uint8_t status = 3; // rejected
 		if(len > sizeof(uint16_t))
 		{
@@ -435,14 +434,14 @@
 						uint16_t optssize = bufbe16toh(buf);
 						if (optssize <= len - sizeof(uint16_t) - sizeof(uint64_t) - identsz - ident.GetSignatureLen() - sizeof(uint16_t))
 						{
-							buf += sizeof(uint16_t);
+							buf += 2
 							std::map<std::string, std::string> opts;
 							ExtractMapping(buf, optssize, opts);
 							buf += optssize;
 							//uint64_t date = bufbe64toh(buf);
-							buf += sizeof(uint64_t);
+							buf += 8;
 							const uint8_t * sig = buf;
-							if(ident.Verify(body, len - sizeof(uint16_t) - ident.GetSignatureLen(), sig))
+							if(ident.Verify(body, len - 2 - ident.GetSignatureLen(), sig))
 							{
 								if(m_Destination->Reconfigure(opts))
 								{
@@ -471,11 +470,6 @@
 			LogPrint(eLogError, "I2CP: short message");
 		SendSessionStatusMessage (status); 
 	}	
-=======
-		// TODO: implement actual reconfiguration
-		SendSessionStatusMessage (2); // updated
-	}
->>>>>>> c7accd4a
 
 	void I2CPSession::SendSessionStatusMessage (uint8_t status)
 	{

#include <string.h>
#include <stdio.h>
#ifdef _MSC_VER
#include <stdlib.h>
#endif
#include "Base.h"
#include "Identity.h"
#include "Log.h"
#include "Destination.h"
#include "ClientContext.h"
#include "util.h"
#include "SAM.h"

namespace i2p
{
namespace client
{
	SAMSocket::SAMSocket (SAMBridge& owner, std::shared_ptr<Socket_t> socket):
		m_Owner (owner), m_Socket(socket), m_Timer (m_Owner.GetService ()),
		m_BufferOffset (0), 
		m_SocketType (eSAMSocketTypeUnknown), m_IsSilent (false),
		m_IsAccepting (false), m_Stream (nullptr)
	{
	}

	SAMSocket::~SAMSocket ()
	{
<<<<<<< HEAD
		if(m_Stream)
=======
		Terminate ("~SAMSocket()");
	}

	void SAMSocket::CloseStream (const char* reason)
	{
		LogPrint (eLogDebug, "SAMSocket::CloseStream, reason: ", reason);
		if (m_Stream)
>>>>>>> fd1aeeac
		{
			m_Stream->Close ();
			m_Stream.reset ();
		}
<<<<<<< HEAD
		auto Session = m_Owner.FindSession(m_ID);
		
		switch (m_SocketType)
		{
			case eSAMSocketTypeSession:
				m_Owner.CloseSession (m_ID);
			break;
			case eSAMSocketTypeStream:
			{
				if (Session)
					Session->DelSocket (this);
				break;
			}
			case eSAMSocketTypeAcceptor:
			{
				if (Session)
				{
					Session->DelSocket (this);
					if (m_IsAccepting && Session->localDestination)
						Session->localDestination->StopAcceptingStreams ();
				}
				break;
			}
			default:
				;
		}
		m_SocketType = eSAMSocketTypeTerminated;
		if (m_Socket && m_Socket->is_open()) m_Socket->close ();
		m_Socket.reset ();
	}	

	void SAMSocket::Terminate (const char* reason)
	{
		if(m_Stream)
		{
			m_Stream->Close ();
			m_Stream.reset ();
		}
		auto Session = m_Owner.FindSession(m_ID);
		
=======
	}

	void SAMSocket::Terminate (const char* reason)
	{
		CloseStream (reason);

>>>>>>> fd1aeeac
		switch (m_SocketType)
		{
			case eSAMSocketTypeSession:
				m_Owner.CloseSession (m_ID);
			break;
			case eSAMSocketTypeStream:
			{
				if (Session)
					Session->DelSocket (this);
				break;
			}
			case eSAMSocketTypeAcceptor:
			{
				if (Session)
				{
					Session->DelSocket (this);
					if (m_IsAccepting && Session->localDestination)
						Session->localDestination->StopAcceptingStreams ();
				}
				break;
			}
			default:
				;
		}
		m_SocketType = eSAMSocketTypeTerminated;
		if (m_Socket && m_Socket->is_open()) m_Socket->close ();
		m_Socket.reset ();
	}

	void SAMSocket::ReceiveHandshake ()
	{
		if(m_Socket)
			m_Socket->async_read_some (boost::asio::buffer(m_Buffer, SAM_SOCKET_BUFFER_SIZE),
				std::bind(&SAMSocket::HandleHandshakeReceived, shared_from_this (),
				std::placeholders::_1, std::placeholders::_2));
	}

	void SAMSocket::HandleHandshakeReceived (const boost::system::error_code& ecode, std::size_t bytes_transferred)
	{
		if (ecode)
        {
			LogPrint (eLogError, "SAM: handshake read error: ", ecode.message ());
			if (ecode != boost::asio::error::operation_aborted)
				Terminate ("SAM: handshake read error");
		}
		else
		{
			m_Buffer[bytes_transferred] = 0;
			char * eol = (char *)memchr (m_Buffer, '\n', bytes_transferred);
			if (eol)
				*eol = 0;
			LogPrint (eLogDebug, "SAM: handshake ", m_Buffer);
			char * separator = strchr (m_Buffer, ' ');
			if (separator)
			{
				separator = strchr (separator + 1, ' ');
				if (separator)
					*separator = 0;
			}

			if (!strcmp (m_Buffer, SAM_HANDSHAKE))
			{
				std::string version("3.0");
				// try to find MIN and MAX, 3.0 if not found
				if (separator)
				{
					separator++;
					std::map<std::string, std::string> params;
					ExtractParams (separator, params);
					//auto it = params.find (SAM_PARAM_MAX);
					// TODO: check MIN as well
					//if (it != params.end ())
					//	version = it->second;
				}
				if (version[0] == '3') // we support v3 (3.0 and 3.1) only
				{
#ifdef _MSC_VER
					size_t l = sprintf_s (m_Buffer, SAM_SOCKET_BUFFER_SIZE, SAM_HANDSHAKE_REPLY, version.c_str ());
#else
					size_t l = snprintf (m_Buffer, SAM_SOCKET_BUFFER_SIZE, SAM_HANDSHAKE_REPLY, version.c_str ());
#endif
					boost::asio::async_write (*m_Socket, boost::asio::buffer (m_Buffer, l), boost::asio::transfer_all (),
								std::bind(&SAMSocket::HandleHandshakeReplySent, shared_from_this (),
						std::placeholders::_1, std::placeholders::_2));
				}
				else
					SendMessageReply (SAM_HANDSHAKE_I2P_ERROR, strlen (SAM_HANDSHAKE_I2P_ERROR), true);
			}
			else
			{
				LogPrint (eLogError, "SAM: handshake mismatch");
				Terminate ("SAM: handshake mismatch");
			}
		}
	}

	void SAMSocket::HandleHandshakeReplySent (const boost::system::error_code& ecode, std::size_t bytes_transferred)
	{
		if (ecode)
        {
			LogPrint (eLogError, "SAM: handshake reply send error: ", ecode.message ());
			if (ecode != boost::asio::error::operation_aborted)
				Terminate ("SAM: handshake reply send error");
		}
		else if(m_Socket)
		{
			m_Socket->async_read_some (boost::asio::buffer(m_Buffer, SAM_SOCKET_BUFFER_SIZE),
				std::bind(&SAMSocket::HandleMessage, shared_from_this (),
				std::placeholders::_1, std::placeholders::_2));
		}
	}

	void SAMSocket::SendMessageReply (const char * msg, size_t len, bool close)
	{
		LogPrint (eLogDebug, "SAMSocket::SendMessageReply, close=",close?"true":"false", " reason: ", msg);

		if (!m_IsSilent)
			boost::asio::async_write (*m_Socket, boost::asio::buffer (msg, len), boost::asio::transfer_all (),
				std::bind(&SAMSocket::HandleMessageReplySent, shared_from_this (),
				std::placeholders::_1, std::placeholders::_2, close));
		else
		{
			if (close)
				Terminate ("SAMSocket::SendMessageReply(close=true)");
			else
				Receive ();
		}
	}

	void SAMSocket::HandleMessageReplySent (const boost::system::error_code& ecode, std::size_t bytes_transferred, bool close)
	{
		if (ecode)
        {
			LogPrint (eLogError, "SAM: reply send error: ", ecode.message ());
			if (ecode != boost::asio::error::operation_aborted)
				Terminate ("SAM: reply send error");
		}
		else
		{
			if (close)
				Terminate ("SAMSocket::HandleMessageReplySent(close=true)");
			else
				Receive ();
		}
	}

	void SAMSocket::HandleMessage (const boost::system::error_code& ecode, std::size_t bytes_transferred)
	{
		if (ecode)
        {
			LogPrint (eLogError, "SAM: read error: ", ecode.message ());
			if (ecode != boost::asio::error::operation_aborted)
				Terminate ("SAM: read error");
		}
		else if (m_SocketType == eSAMSocketTypeStream)
			HandleReceived (ecode, bytes_transferred);
		else
		{
			bytes_transferred += m_BufferOffset;
			m_BufferOffset = 0;
			m_Buffer[bytes_transferred] = 0;
			char * eol = (char *)memchr (m_Buffer, '\n', bytes_transferred);
			if (eol)
			{
				*eol = 0;
				char * separator = strchr (m_Buffer, ' ');
				if (separator)
				{
					separator = strchr (separator + 1, ' ');
					if (separator)
						*separator = 0;
					else
						separator = eol;

					if (!strcmp (m_Buffer, SAM_SESSION_CREATE))
						ProcessSessionCreate (separator + 1, bytes_transferred - (separator - m_Buffer) - 1);
					else if (!strcmp (m_Buffer, SAM_STREAM_CONNECT))
						ProcessStreamConnect (separator + 1, bytes_transferred - (separator - m_Buffer) - 1, bytes_transferred - (eol - m_Buffer) - 1);
					else if (!strcmp (m_Buffer, SAM_STREAM_ACCEPT))
						ProcessStreamAccept (separator + 1, bytes_transferred - (separator - m_Buffer) - 1);
					else if (!strcmp (m_Buffer, SAM_DEST_GENERATE))
						ProcessDestGenerate (separator + 1, bytes_transferred - (separator - m_Buffer) - 1);
					else if (!strcmp (m_Buffer, SAM_NAMING_LOOKUP))
						ProcessNamingLookup (separator + 1, bytes_transferred - (separator - m_Buffer) - 1);
					else if (!strcmp (m_Buffer, SAM_DATAGRAM_SEND))
					{
						size_t len = bytes_transferred - (separator - m_Buffer) - 1;
						size_t processed = ProcessDatagramSend (separator + 1, len, eol + 1);
						if (processed < len)
						{
							m_BufferOffset = len - processed;
							if (processed > 0)
								memmove (m_Buffer, separator + 1 + processed, m_BufferOffset);
							else
							{
								// restore string back
								*separator = ' ';
								*eol = '\n';
							}
						}
						// since it's SAM v1 reply is not expected
						Receive ();
					}
					else
					{
						LogPrint (eLogError, "SAM: unexpected message ", m_Buffer);
						Terminate ("SAM: unexpected message");
					}
				}
				else
				{
					LogPrint (eLogError, "SAM: malformed message ", m_Buffer);
					Terminate ("malformed message");
				}
			}

			else
			{
				LogPrint (eLogWarning, "SAM: incomplete message ", bytes_transferred);
				m_BufferOffset = bytes_transferred;
				// try to receive remaining message
				Receive ();
			}
		}
	}

	void SAMSocket::ProcessSessionCreate (char * buf, size_t len)
	{
		LogPrint (eLogDebug, "SAM: session create: ", buf);
		std::map<std::string, std::string> params;
		ExtractParams (buf, params);
		std::string& style = params[SAM_PARAM_STYLE];
		std::string& id = params[SAM_PARAM_ID];
		std::string& destination = params[SAM_PARAM_DESTINATION];
		m_ID = id;
		if (m_Owner.FindSession (id))
		{
			// session exists
			SendMessageReply (SAM_SESSION_CREATE_DUPLICATED_ID, strlen(SAM_SESSION_CREATE_DUPLICATED_ID), true);
			return;
		}

		std::shared_ptr<boost::asio::ip::udp::endpoint> forward = nullptr;
		if (style == SAM_VALUE_DATAGRAM && params.find(SAM_VALUE_HOST) != params.end() && params.find(SAM_VALUE_PORT) != params.end())
		{
			// udp forward selected
			boost::system::error_code e;
			// TODO: support hostnames in udp forward
			auto addr = boost::asio::ip::address::from_string(params[SAM_VALUE_HOST], e);
			if (e)
			{
				// not an ip address
				SendI2PError("Invalid IP Address in HOST");
				return;
			}

			auto port = std::stoi(params[SAM_VALUE_PORT]);
			if (port == -1)
			{
				SendI2PError("Invalid port");
				return;
			}
			forward = std::make_shared<boost::asio::ip::udp::endpoint>(addr, port);
		}

		// create destination
		auto session = m_Owner.CreateSession (id, destination == SAM_VALUE_TRANSIENT ? "" : destination, &params);
		if (session)
		{
			m_SocketType = eSAMSocketTypeSession;
			if (style == SAM_VALUE_DATAGRAM)
			{
				session->UDPEndpoint = forward;
				auto dest = session->localDestination->CreateDatagramDestination ();
				dest->SetReceiver (std::bind (&SAMSocket::HandleI2PDatagramReceive, shared_from_this (),
					std::placeholders::_1, std::placeholders::_2, std::placeholders::_3, std::placeholders::_4, std::placeholders::_5));
			}

			if (session->localDestination->IsReady ())
				SendSessionCreateReplyOk ();
			else
			{
				m_Timer.expires_from_now (boost::posix_time::seconds(SAM_SESSION_READINESS_CHECK_INTERVAL));
				m_Timer.async_wait (std::bind (&SAMSocket::HandleSessionReadinessCheckTimer,
					shared_from_this (), std::placeholders::_1));
			}
		}
		else
			SendMessageReply (SAM_SESSION_CREATE_DUPLICATED_DEST, strlen(SAM_SESSION_CREATE_DUPLICATED_DEST), true);
	}

	void SAMSocket::HandleSessionReadinessCheckTimer (const boost::system::error_code& ecode)
	{
		if (ecode != boost::asio::error::operation_aborted)
		{
			auto session = m_Owner.FindSession(m_ID);
			if(session)
			{
				if (session->localDestination->IsReady ())
					SendSessionCreateReplyOk ();
				else
				{
					m_Timer.expires_from_now (boost::posix_time::seconds(SAM_SESSION_READINESS_CHECK_INTERVAL));
					m_Timer.async_wait (std::bind (&SAMSocket::HandleSessionReadinessCheckTimer,
						shared_from_this (), std::placeholders::_1));
				}
			}
		}
	}

	void SAMSocket::SendSessionCreateReplyOk ()
	{
		auto session = m_Owner.FindSession(m_ID);
		if (session)
		{
			uint8_t buf[1024];
			char priv[1024];
			size_t l = session->localDestination->GetPrivateKeys ().ToBuffer (buf, 1024);
			size_t l1 = i2p::data::ByteStreamToBase64 (buf, l, priv, 1024);
			priv[l1] = 0;
#ifdef _MSC_VER
			size_t l2 = sprintf_s (m_Buffer, SAM_SOCKET_BUFFER_SIZE, SAM_SESSION_CREATE_REPLY_OK, priv);
#else
			size_t l2 = snprintf (m_Buffer, SAM_SOCKET_BUFFER_SIZE, SAM_SESSION_CREATE_REPLY_OK, priv);
#endif
			SendMessageReply (m_Buffer, l2, false);
		}
	}

	void SAMSocket::ProcessStreamConnect (char * buf, size_t len, size_t rem)
	{
		LogPrint (eLogDebug, "SAM: stream connect: ", buf);
		std::map<std::string, std::string> params;
		ExtractParams (buf, params);
		std::string& id = params[SAM_PARAM_ID];
		std::string& destination = params[SAM_PARAM_DESTINATION];
		std::string& silent = params[SAM_PARAM_SILENT];
		if (silent == SAM_VALUE_TRUE) m_IsSilent = true;
		m_ID = id;
		auto session = m_Owner.FindSession (id);
		if (session)
		{
			if (rem > 0) // handle follow on data
			{
				memmove (m_Buffer, buf + len + 1, rem); // buf is a pointer to m_Buffer's content
				m_BufferOffset = rem;
			}
			else
				m_BufferOffset = 0;

			auto dest = std::make_shared<i2p::data::IdentityEx> ();
			size_t l = dest->FromBase64(destination);
			if (l > 0)
			{
				context.GetAddressBook().InsertAddress(dest);
				auto leaseSet = session->localDestination->FindLeaseSet(dest->GetIdentHash());
				if (leaseSet)
					Connect(leaseSet);
				else
				{
					session->localDestination->RequestDestination(dest->GetIdentHash(),
						std::bind(&SAMSocket::HandleConnectLeaseSetRequestComplete,
						shared_from_this(), std::placeholders::_1));
				}
			}
			else
				SendMessageReply(SAM_SESSION_STATUS_INVALID_KEY, strlen(SAM_SESSION_STATUS_INVALID_KEY), true);
		}
		else
			SendMessageReply (SAM_STREAM_STATUS_INVALID_ID, strlen(SAM_STREAM_STATUS_INVALID_ID), true);
	}

	void SAMSocket::Connect (std::shared_ptr<const i2p::data::LeaseSet> remote)
	{
		auto session = m_Owner.FindSession(m_ID);
		if(session)
		{
			m_SocketType = eSAMSocketTypeStream;
			session->AddSocket (shared_from_this ());
			m_Stream = session->localDestination->CreateStream (remote);
			m_Stream->Send ((uint8_t *)m_Buffer, m_BufferOffset); // connect and send
			m_BufferOffset = 0;
			I2PReceive ();
			SendMessageReply (SAM_STREAM_STATUS_OK, strlen(SAM_STREAM_STATUS_OK), false);
		}
	}

	void SAMSocket::HandleConnectLeaseSetRequestComplete (std::shared_ptr<i2p::data::LeaseSet> leaseSet)
	{
		if (leaseSet)
			Connect (leaseSet);
		else
		{
			LogPrint (eLogError, "SAM: destination to connect not found");
			SendMessageReply (SAM_STREAM_STATUS_CANT_REACH_PEER, strlen(SAM_STREAM_STATUS_CANT_REACH_PEER), true);
		}
	}

	void SAMSocket::ProcessStreamAccept (char * buf, size_t len)
	{
		LogPrint (eLogDebug, "SAM: stream accept: ", buf);
		std::map<std::string, std::string> params;
		ExtractParams (buf, params);
		std::string& id = params[SAM_PARAM_ID];
		std::string& silent = params[SAM_PARAM_SILENT];
		if (silent == SAM_VALUE_TRUE) m_IsSilent = true;
		m_ID = id;
		auto session = m_Owner.FindSession (id);
		if (session)
		{
			m_SocketType = eSAMSocketTypeAcceptor;
			session->AddSocket (shared_from_this ());
			if (!session->localDestination->IsAcceptingStreams ())
			{
<<<<<<< HEAD
				m_IsAccepting = true;	
				session->localDestination->AcceptOnce (std::bind (&SAMSocket::HandleI2PAccept, shared_from_this (), std::placeholders::_1));
=======
				m_IsAccepting = true;
				m_Session->localDestination->AcceptOnce (std::bind (&SAMSocket::HandleI2PAccept, shared_from_this (), std::placeholders::_1));
>>>>>>> fd1aeeac
			}
			SendMessageReply (SAM_STREAM_STATUS_OK, strlen(SAM_STREAM_STATUS_OK), false);
		}
		else
			SendMessageReply (SAM_STREAM_STATUS_INVALID_ID, strlen(SAM_STREAM_STATUS_INVALID_ID), true);
	}

	size_t SAMSocket::ProcessDatagramSend (char * buf, size_t len, const char * data)
	{
		LogPrint (eLogDebug, "SAM: datagram send: ", buf, " ", len);
		std::map<std::string, std::string> params;
		ExtractParams (buf, params);
		size_t size = std::stoi(params[SAM_PARAM_SIZE]), offset = data - buf;
		if (offset + size <= len)
		{
			auto session = m_Owner.FindSession(m_ID);
			if (session)
			{
				auto d = session->localDestination->GetDatagramDestination ();
				if (d)
				{
					i2p::data::IdentityEx dest;
					dest.FromBase64 (params[SAM_PARAM_DESTINATION]);
					d->SendDatagramTo ((const uint8_t *)data, size, dest.GetIdentHash ());
				}
				else
					LogPrint (eLogError, "SAM: missing datagram destination");
			}
			else
				LogPrint (eLogError, "SAM: session is not created from DATAGRAM SEND");
		}
		else
		{
			LogPrint (eLogWarning, "SAM: sent datagram size ", size, " exceeds buffer ", len - offset);
			return 0; // try to receive more
		}
		return offset + size;
	}

	void SAMSocket::ProcessDestGenerate (char * buf, size_t len)
	{
		LogPrint (eLogDebug, "SAM: dest generate");
		std::map<std::string, std::string> params;
		ExtractParams (buf, params);
		// extract signature type
		i2p::data::SigningKeyType signatureType = i2p::data::SIGNING_KEY_TYPE_DSA_SHA1;
		i2p::data::CryptoKeyType cryptoType = i2p::data::CRYPTO_KEY_TYPE_ELGAMAL;
		auto it = params.find (SAM_PARAM_SIGNATURE_TYPE);
		if (it != params.end ())
				// TODO: extract string values
			signatureType = std::stoi(it->second);
		it = params.find (SAM_PARAM_CRYPTO_TYPE);
		if (it != params.end ())
			cryptoType = std::stoi(it->second);
		auto keys = i2p::data::PrivateKeys::CreateRandomKeys (signatureType, cryptoType);
#ifdef _MSC_VER
		size_t l = sprintf_s (m_Buffer, SAM_SOCKET_BUFFER_SIZE, SAM_DEST_REPLY,
			keys.GetPublic ()->ToBase64 ().c_str (), keys.ToBase64 ().c_str ());
#else
		size_t l = snprintf (m_Buffer, SAM_SOCKET_BUFFER_SIZE, SAM_DEST_REPLY,
		    keys.GetPublic ()->ToBase64 ().c_str (), keys.ToBase64 ().c_str ());
#endif
		SendMessageReply (m_Buffer, l, false);
	}

	void SAMSocket::ProcessNamingLookup (char * buf, size_t len)
	{
		LogPrint (eLogDebug, "SAM: naming lookup: ", buf);
		std::map<std::string, std::string> params;
		ExtractParams (buf, params);
		std::string& name = params[SAM_PARAM_NAME];
		std::shared_ptr<const i2p::data::IdentityEx> identity;
		i2p::data::IdentHash ident;
		auto session = m_Owner.FindSession(m_ID);
		auto dest = session == nullptr ? context.GetSharedLocalDestination() : session->localDestination;
		if (name == "ME")
			SendNamingLookupReply (dest->GetIdentity ());
		else if ((identity = context.GetAddressBook ().GetAddress (name)) != nullptr)
			SendNamingLookupReply (identity);
		else if (context.GetAddressBook ().GetIdentHash (name, ident))
		{
			auto leaseSet = dest->FindLeaseSet (ident);
			if (leaseSet)
				SendNamingLookupReply (leaseSet->GetIdentity ());
			else
				dest->RequestDestination (ident,
					std::bind (&SAMSocket::HandleNamingLookupLeaseSetRequestComplete,
					shared_from_this (), std::placeholders::_1, ident));
		}
		else
		{
			LogPrint (eLogError, "SAM: naming failed, unknown address ", name);
#ifdef _MSC_VER
			size_t len = sprintf_s (m_Buffer, SAM_SOCKET_BUFFER_SIZE, SAM_NAMING_REPLY_INVALID_KEY, name.c_str());
#else
			size_t len = snprintf (m_Buffer, SAM_SOCKET_BUFFER_SIZE, SAM_NAMING_REPLY_INVALID_KEY, name.c_str());
#endif
			SendMessageReply (m_Buffer, len, false);
		}
	}

	void SAMSocket::SendI2PError(const std::string & msg)
	{
		LogPrint (eLogError, "SAM: i2p error ", msg);
#ifdef _MSC_VER
		size_t len = sprintf_s (m_Buffer, SAM_SOCKET_BUFFER_SIZE, SAM_SESSION_STATUS_I2P_ERROR, msg.c_str());
#else
		size_t len = snprintf (m_Buffer, SAM_SOCKET_BUFFER_SIZE, SAM_SESSION_STATUS_I2P_ERROR, msg.c_str());
#endif
		SendMessageReply (m_Buffer, len, true);
	}

	void SAMSocket::HandleNamingLookupLeaseSetRequestComplete (std::shared_ptr<i2p::data::LeaseSet> leaseSet, i2p::data::IdentHash ident)
	{
		if (leaseSet)
		{
			context.GetAddressBook ().InsertAddress (leaseSet->GetIdentity ());
			SendNamingLookupReply (leaseSet->GetIdentity ());
		}
		else
		{
			LogPrint (eLogError, "SAM: naming lookup failed. LeaseSet for ", ident.ToBase32 (), " not found");
#ifdef _MSC_VER
			size_t len = sprintf_s (m_Buffer, SAM_SOCKET_BUFFER_SIZE, SAM_NAMING_REPLY_INVALID_KEY,
				context.GetAddressBook ().ToAddress (ident).c_str());
#else
			size_t len = snprintf (m_Buffer, SAM_SOCKET_BUFFER_SIZE, SAM_NAMING_REPLY_INVALID_KEY,
				context.GetAddressBook ().ToAddress (ident).c_str());
#endif
			SendMessageReply (m_Buffer, len, false);
		}
	}

	void SAMSocket::SendNamingLookupReply (std::shared_ptr<const i2p::data::IdentityEx> identity)
	{
		auto base64 = identity->ToBase64 ();
#ifdef _MSC_VER
		size_t l = sprintf_s (m_Buffer, SAM_SOCKET_BUFFER_SIZE, SAM_NAMING_REPLY, base64.c_str ());
#else
		size_t l = snprintf (m_Buffer, SAM_SOCKET_BUFFER_SIZE, SAM_NAMING_REPLY, base64.c_str ());
#endif
		SendMessageReply (m_Buffer, l, false);
	}

	void SAMSocket::ExtractParams (char * buf, std::map<std::string, std::string>& params)
	{
		char * separator;
		do
		{
			separator = strchr (buf, ' ');
			if (separator) *separator = 0;
			char * value = strchr (buf, '=');
			if (value)
			{
				*value = 0;
				value++;
				params[buf] = value;
			}
			buf = separator + 1;
		}
		while (separator);
	}

	void SAMSocket::Receive ()
	{
		if (m_BufferOffset >= SAM_SOCKET_BUFFER_SIZE)
		{
			LogPrint (eLogError, "SAM: Buffer is full, terminate");
			Terminate ("Buffer is full");
			return;
		} else if (m_Socket)
			m_Socket->async_read_some (boost::asio::buffer(m_Buffer + m_BufferOffset, SAM_SOCKET_BUFFER_SIZE - m_BufferOffset),
				std::bind((m_SocketType == eSAMSocketTypeStream) ? &SAMSocket::HandleReceived : &SAMSocket::HandleMessage,
				shared_from_this (), std::placeholders::_1, std::placeholders::_2));
		else
			LogPrint(eLogError, "SAM: receive with no native socket");
	}

	void SAMSocket::HandleReceived (const boost::system::error_code& ecode, std::size_t bytes_transferred)
	{
		if (ecode)
		{
			LogPrint (eLogError, "SAM: read error: ", ecode.message ());
			if (ecode != boost::asio::error::operation_aborted)
				Terminate ("read error");
		}
		else
		{
			if (m_Stream)
			{
				bytes_transferred += m_BufferOffset;
				m_BufferOffset = 0;
				auto s = shared_from_this ();
				m_Stream->AsyncSend ((uint8_t *)m_Buffer, bytes_transferred,
					[s](const boost::system::error_code& ecode)
				    {
						if (!ecode)
<<<<<<< HEAD
							s->m_Owner.GetService ().post ([s] { s->Receive (); });
						else	
=======
							s->Receive ();
						else
>>>>>>> fd1aeeac
							s->m_Owner.GetService ().post ([s] { s->Terminate ("AsyncSend failed"); });
					});
			}
		}
	}

	void SAMSocket::I2PReceive ()
	{
		if (m_Stream)
		{
			if (m_Stream->GetStatus () == i2p::stream::eStreamStatusNew ||
					 m_Stream->GetStatus () == i2p::stream::eStreamStatusOpen) // regular
			{
				m_Stream->AsyncReceive (boost::asio::buffer (m_StreamBuffer, SAM_SOCKET_BUFFER_SIZE),
						std::bind (&SAMSocket::HandleI2PReceive, shared_from_this(),
						std::placeholders::_1, std::placeholders::_2),
							SAM_SOCKET_CONNECTION_MAX_IDLE);
			}
			else // closed by peer
			{
				uint8_t * buff = new uint8_t[SAM_SOCKET_BUFFER_SIZE];
				// get remaning data
				auto len = m_Stream->ReadSome (buff, SAM_SOCKET_BUFFER_SIZE);
				if (len > 0) // still some data
				{
<<<<<<< HEAD
					WriteI2PDataImmediate(buff, len);
=======
					boost::asio::async_write (m_Socket, boost::asio::buffer (m_StreamBuffer, len),
						std::bind (&SAMSocket::HandleWriteI2PData, shared_from_this (), std::placeholders::_1));
>>>>>>> fd1aeeac
				}
				else // no more data
					Terminate ("no more data");
			}
		}
	}

	void SAMSocket::WriteI2PDataImmediate(uint8_t * buff, size_t sz)
	{
		if(m_Socket)
			boost::asio::async_write (
				*m_Socket,
				boost::asio::buffer (buff, sz),
				boost::asio::transfer_all(),
				std::bind (&SAMSocket::HandleWriteI2PDataImmediate, shared_from_this (), std::placeholders::_1, buff)); // postpone termination
		else
			LogPrint(eLogError, "SAM: no native socket");
	}

	void SAMSocket::HandleWriteI2PDataImmediate(const boost::system::error_code & ec, uint8_t * buff)
	{
		delete [] buff;
	}
	
	void SAMSocket::WriteI2PData(size_t sz)
	{
		uint8_t * sendbuff = new uint8_t[sz];
		memcpy(sendbuff, m_StreamBuffer, sz);
		WriteI2PDataImmediate(sendbuff, sz);
	}
	
	void SAMSocket::HandleI2PReceive (const boost::system::error_code& ecode, std::size_t bytes_transferred)
	{
		if (ecode)
		{
			LogPrint (eLogError, "SAM: stream read error: ", ecode.message ());
			if (ecode != boost::asio::error::operation_aborted)
			{
				if (bytes_transferred > 0)
<<<<<<< HEAD
				{
					WriteI2PData(bytes_transferred);
				}
=======
					boost::asio::async_write (m_Socket, boost::asio::buffer (m_StreamBuffer, bytes_transferred),
						std::bind (&SAMSocket::HandleWriteI2PData, shared_from_this (), std::placeholders::_1)); // postpone termination
>>>>>>> fd1aeeac
				else
				{
					auto s = shared_from_this ();
					m_Owner.GetService ().post ([s] { s->Terminate ("stream read error"); });
				}
			}
			else
			{
				auto s = shared_from_this ();
				m_Owner.GetService ().post ([s] { s->Terminate ("stream read error (op aborted)"); });
			}
		}
		else
		{
<<<<<<< HEAD
			if (m_SocketType != eSAMSocketTypeTerminated)
			{
				if (bytes_transferred > 0)
				{
					WriteI2PData(bytes_transferred);
				}
				I2PReceive();
			}
=======
			if (m_SocketType != eSAMSocketTypeTerminated) // check for possible race condition with Terminate()
				boost::asio::async_write (m_Socket, boost::asio::buffer (m_StreamBuffer, bytes_transferred),
					std::bind (&SAMSocket::HandleWriteI2PData, shared_from_this (), std::placeholders::_1));
>>>>>>> fd1aeeac
		}
	}

	void SAMSocket::HandleWriteI2PData (const boost::system::error_code& ecode, size_t bytes_transferred)
	{
		if (ecode)
		{
			LogPrint (eLogError, "SAM: socket write error: ", ecode.message ());
			if (ecode != boost::asio::error::operation_aborted)
				Terminate ("socket write error at HandleWriteI2PData");
		}
		else
		{
			I2PReceive ();
		}
	}

	void SAMSocket::HandleI2PAccept (std::shared_ptr<i2p::stream::Stream> stream)
	{
		if (stream)
		{
			LogPrint (eLogDebug, "SAM: incoming I2P connection for session ", m_ID);
			m_SocketType = eSAMSocketTypeStream;
			m_IsAccepting = false;
			m_Stream = stream;
			context.GetAddressBook ().InsertAddress (stream->GetRemoteIdentity ());
			auto session = m_Owner.FindSession (m_ID);
			if (session)
			{
				// find more pending acceptors
				for (auto it: session->ListSockets ())
					if (it->m_SocketType == eSAMSocketTypeAcceptor)
					{
						it->m_IsAccepting = true;
						session->localDestination->AcceptOnce (std::bind (&SAMSocket::HandleI2PAccept, it, std::placeholders::_1));
						break;
					}
			}
			if (!m_IsSilent)
			{
				// get remote peer address
				auto ident_ptr = stream->GetRemoteIdentity();
				const size_t ident_len = ident_ptr->GetFullLen();
				uint8_t* ident = new uint8_t[ident_len];

				// send remote peer address as base64
				const size_t l = ident_ptr->ToBuffer (ident, ident_len);
				const size_t l1 = i2p::data::ByteStreamToBase64 (ident, l, (char *)m_StreamBuffer, SAM_SOCKET_BUFFER_SIZE);
				delete[] ident;
				m_StreamBuffer[l1] = '\n';
				HandleI2PReceive (boost::system::error_code (), l1 +1); // we send identity like it has been received from stream
			}
			else
				I2PReceive ();
		}
		else
			LogPrint (eLogWarning, "SAM: I2P acceptor has been reset");
	}

	void SAMSocket::HandleI2PDatagramReceive (const i2p::data::IdentityEx& from, uint16_t fromPort, uint16_t toPort, const uint8_t * buf, size_t len)
	{
		LogPrint (eLogDebug, "SAM: datagram received ", len);
		auto base64 = from.ToBase64 ();
		auto session = m_Owner.FindSession(m_ID);
		if(session)
		{
			auto ep = session->UDPEndpoint;
			if (ep)
			{
				// udp forward enabled
				size_t bsz = base64.size();
				size_t sz = bsz + 1 + len;
				// build datagram body
				uint8_t * data = new uint8_t[sz];
				// Destination
				memcpy(data, base64.c_str(), bsz);
				// linefeed
				data[bsz] = '\n';
				// Payload
				memcpy(data+bsz+1, buf, len);
				// send to remote endpoint
				m_Owner.SendTo(data, sz, ep);
				delete [] data;
			}
			else
			{
#ifdef _MSC_VER
				size_t l = sprintf_s ((char *)m_StreamBuffer, SAM_SOCKET_BUFFER_SIZE, SAM_DATAGRAM_RECEIVED, base64.c_str (), (long unsigned int)len);
#else
				size_t l = snprintf ((char *)m_StreamBuffer, SAM_SOCKET_BUFFER_SIZE, SAM_DATAGRAM_RECEIVED, base64.c_str (), (long unsigned int)len);
#endif
				if (len < SAM_SOCKET_BUFFER_SIZE - l)
				{
					memcpy (m_StreamBuffer + l, buf, len);
					WriteI2PData(len + l);
				}
				else
					LogPrint (eLogWarning, "SAM: received datagram size ", len," exceeds buffer");
			}
		}
	}

	SAMSession::SAMSession (std::shared_ptr<ClientDestination> dest):
		localDestination (dest),
		UDPEndpoint(nullptr)
	{
	}

	SAMSession::~SAMSession ()
	{
		CloseStreams();
		i2p::client::context.DeleteLocalDestination (localDestination);
	}

	void SAMSession::CloseStreams ()
	{
		std::vector<std::shared_ptr<SAMSocket> > socks;
		{
			std::lock_guard<std::mutex> lock(m_SocketsMutex);
			for (const auto& sock : m_Sockets) {
				socks.push_back(sock);
			}
		}
                for (auto & sock : socks ) sock->Terminate("SAMSession::CloseStreams()");
		m_Sockets.clear();
	}

	SAMBridge::SAMBridge (const std::string& address, int port):
		m_IsRunning (false), m_Thread (nullptr),
		m_Acceptor (m_Service, boost::asio::ip::tcp::endpoint(boost::asio::ip::address::from_string(address), port)),
		m_DatagramEndpoint (boost::asio::ip::address::from_string(address), port-1), m_DatagramSocket (m_Service, m_DatagramEndpoint)
	{
	}

	SAMBridge::~SAMBridge ()
	{
		if (m_IsRunning)
			Stop ();
	}

	void SAMBridge::Start ()
	{
		Accept ();
		ReceiveDatagram ();
		m_IsRunning = true;
		m_Thread = new std::thread (std::bind (&SAMBridge::Run, this));
	}

	void SAMBridge::Stop ()
	{
		m_IsRunning = false;
		m_Acceptor.cancel ();
		for (auto& it: m_Sessions)
			it.second->CloseStreams ();
		m_Sessions.clear ();
		m_Service.stop ();
		if (m_Thread)
		{
			m_Thread->join ();
			delete m_Thread;
			m_Thread = nullptr;
		}
	}

	void SAMBridge::Run ()
	{
		while (m_IsRunning)
		{
			try
			{
				m_Service.run ();
			}
			catch (std::exception& ex)
			{
				LogPrint (eLogError, "SAM: runtime exception: ", ex.what ());
			}
		}
	}

	void SAMBridge::Accept ()
	{
		auto native = std::make_shared<boost::asio::ip::tcp::socket>(m_Service);
		auto newSocket = std::make_shared<SAMSocket> (*this, native);
		m_Acceptor.async_accept (*native, std::bind (&SAMBridge::HandleAccept, this,
			std::placeholders::_1, newSocket));
	}

	void SAMBridge::HandleAccept(const boost::system::error_code& ecode, std::shared_ptr<SAMSocket> socket)
	{
		if (!ecode)
		{
			boost::system::error_code ec;
			auto ep = socket->GetSocket ().remote_endpoint (ec);
			if (!ec)
			{
				LogPrint (eLogDebug, "SAM: new connection from ", ep);
				socket->ReceiveHandshake ();
			}
			else
				LogPrint (eLogError, "SAM: incoming connection error ", ec.message ());
		}
		else
			LogPrint (eLogError, "SAM: accept error: ", ecode.message ());

		if (ecode != boost::asio::error::operation_aborted)
			Accept ();
	}

	std::shared_ptr<SAMSession> SAMBridge::CreateSession (const std::string& id, const std::string& destination,
		const std::map<std::string, std::string> * params)
	{
		std::shared_ptr<ClientDestination> localDestination = nullptr;
		if (destination != "")
		{
			i2p::data::PrivateKeys keys;
			if (!keys.FromBase64 (destination)) return nullptr;
			localDestination = i2p::client::context.CreateNewLocalDestination (keys, true, params);
		}
		else // transient
		{
			// extract signature type
			i2p::data::SigningKeyType signatureType = i2p::data::SIGNING_KEY_TYPE_DSA_SHA1;
			i2p::data::CryptoKeyType cryptoType = i2p::data::CRYPTO_KEY_TYPE_ELGAMAL;
			if (params)
			{
				auto it = params->find (SAM_PARAM_SIGNATURE_TYPE);
				if (it != params->end ())
					// TODO: extract string values
					signatureType = std::stoi(it->second);
				it = params->find (SAM_PARAM_CRYPTO_TYPE);
				if (it != params->end ())
					cryptoType = std::stoi(it->second);
			}
			localDestination = i2p::client::context.CreateNewLocalDestination (true, signatureType, cryptoType, params);
		}
		if (localDestination)
		{
			localDestination->Acquire ();
			auto session = std::make_shared<SAMSession>(localDestination);
			std::unique_lock<std::mutex> l(m_SessionsMutex);
			auto ret = m_Sessions.insert (std::make_pair(id, session));
			if (!ret.second)
				LogPrint (eLogWarning, "SAM: Session ", id, " already exists");
			return ret.first->second;
		}
		return nullptr;
	}

	void SAMBridge::CloseSession (const std::string& id)
	{
		std::shared_ptr<SAMSession> session;
		{
			std::unique_lock<std::mutex> l(m_SessionsMutex);
			auto it = m_Sessions.find (id);
			if (it != m_Sessions.end ())
			{
				session = it->second;
				m_Sessions.erase (it);
			}
		}
		if (session)
		{
			session->localDestination->Release ();
			session->localDestination->StopAcceptingStreams ();
			session->CloseStreams ();
		}
	}

	std::shared_ptr<SAMSession> SAMBridge::FindSession (const std::string& id) const
	{
		std::unique_lock<std::mutex> l(m_SessionsMutex);
		auto it = m_Sessions.find (id);
		if (it != m_Sessions.end ())
			return it->second;
		return nullptr;
	}

	void SAMBridge::SendTo(const uint8_t * buf, size_t len, std::shared_ptr<boost::asio::ip::udp::endpoint> remote)
	{
		if(remote)
		{
			m_DatagramSocket.send_to(boost::asio::buffer(buf, len), *remote);
		}
	}

	void SAMBridge::ReceiveDatagram ()
	{
		m_DatagramSocket.async_receive_from (
			boost::asio::buffer (m_DatagramReceiveBuffer, i2p::datagram::MAX_DATAGRAM_SIZE),
			m_SenderEndpoint,
			std::bind (&SAMBridge::HandleReceivedDatagram, this, std::placeholders::_1, std::placeholders::_2));
	}

	void SAMBridge::HandleReceivedDatagram (const boost::system::error_code& ecode, std::size_t bytes_transferred)
	{
		if (!ecode)
		{
			m_DatagramReceiveBuffer[bytes_transferred] = 0;
			char * eol = strchr ((char *)m_DatagramReceiveBuffer, '\n');
			*eol = 0; eol++;
			size_t payloadLen = bytes_transferred - ((uint8_t *)eol - m_DatagramReceiveBuffer);
			LogPrint (eLogDebug, "SAM: datagram received ", m_DatagramReceiveBuffer," size=", payloadLen);
			char * sessionID = strchr ((char *)m_DatagramReceiveBuffer, ' ');
			if (sessionID)
			{
				sessionID++;
				char * destination = strchr (sessionID, ' ');
				if (destination)
				{
					*destination = 0; destination++;
					auto session = FindSession (sessionID);
					if (session)
					{
						i2p::data::IdentityEx dest;
						dest.FromBase64 (destination);
						session->localDestination->GetDatagramDestination ()->
							SendDatagramTo ((uint8_t *)eol, payloadLen, dest.GetIdentHash ());
					}
					else
						LogPrint (eLogError, "SAM: Session ", sessionID, " not found");
				}
				else
					LogPrint (eLogError, "SAM: Missing destination key");
			}
			else
				LogPrint (eLogError, "SAM: Missing sessionID");
			ReceiveDatagram ();
		}
		else
			LogPrint (eLogError, "SAM: datagram receive error: ", ecode.message ());
	}
}
}<|MERGE_RESOLUTION|>--- conflicted
+++ resolved
@@ -25,22 +25,11 @@
 
 	SAMSocket::~SAMSocket ()
 	{
-<<<<<<< HEAD
 		if(m_Stream)
-=======
-		Terminate ("~SAMSocket()");
-	}
-
-	void SAMSocket::CloseStream (const char* reason)
-	{
-		LogPrint (eLogDebug, "SAMSocket::CloseStream, reason: ", reason);
-		if (m_Stream)
->>>>>>> fd1aeeac
 		{
 			m_Stream->Close ();
 			m_Stream.reset ();
 		}
-<<<<<<< HEAD
 		auto Session = m_Owner.FindSession(m_ID);
 		
 		switch (m_SocketType)
@@ -81,14 +70,6 @@
 		}
 		auto Session = m_Owner.FindSession(m_ID);
 		
-=======
-	}
-
-	void SAMSocket::Terminate (const char* reason)
-	{
-		CloseStream (reason);
-
->>>>>>> fd1aeeac
 		switch (m_SocketType)
 		{
 			case eSAMSocketTypeSession:
@@ -503,13 +484,8 @@
 			session->AddSocket (shared_from_this ());
 			if (!session->localDestination->IsAcceptingStreams ())
 			{
-<<<<<<< HEAD
 				m_IsAccepting = true;	
 				session->localDestination->AcceptOnce (std::bind (&SAMSocket::HandleI2PAccept, shared_from_this (), std::placeholders::_1));
-=======
-				m_IsAccepting = true;
-				m_Session->localDestination->AcceptOnce (std::bind (&SAMSocket::HandleI2PAccept, shared_from_this (), std::placeholders::_1));
->>>>>>> fd1aeeac
 			}
 			SendMessageReply (SAM_STREAM_STATUS_OK, strlen(SAM_STREAM_STATUS_OK), false);
 		}
@@ -707,13 +683,8 @@
 					[s](const boost::system::error_code& ecode)
 				    {
 						if (!ecode)
-<<<<<<< HEAD
 							s->m_Owner.GetService ().post ([s] { s->Receive (); });
 						else	
-=======
-							s->Receive ();
-						else
->>>>>>> fd1aeeac
 							s->m_Owner.GetService ().post ([s] { s->Terminate ("AsyncSend failed"); });
 					});
 			}
@@ -739,12 +710,7 @@
 				auto len = m_Stream->ReadSome (buff, SAM_SOCKET_BUFFER_SIZE);
 				if (len > 0) // still some data
 				{
-<<<<<<< HEAD
 					WriteI2PDataImmediate(buff, len);
-=======
-					boost::asio::async_write (m_Socket, boost::asio::buffer (m_StreamBuffer, len),
-						std::bind (&SAMSocket::HandleWriteI2PData, shared_from_this (), std::placeholders::_1));
->>>>>>> fd1aeeac
 				}
 				else // no more data
 					Terminate ("no more data");
@@ -784,14 +750,9 @@
 			if (ecode != boost::asio::error::operation_aborted)
 			{
 				if (bytes_transferred > 0)
-<<<<<<< HEAD
 				{
 					WriteI2PData(bytes_transferred);
 				}
-=======
-					boost::asio::async_write (m_Socket, boost::asio::buffer (m_StreamBuffer, bytes_transferred),
-						std::bind (&SAMSocket::HandleWriteI2PData, shared_from_this (), std::placeholders::_1)); // postpone termination
->>>>>>> fd1aeeac
 				else
 				{
 					auto s = shared_from_this ();
@@ -806,7 +767,6 @@
 		}
 		else
 		{
-<<<<<<< HEAD
 			if (m_SocketType != eSAMSocketTypeTerminated)
 			{
 				if (bytes_transferred > 0)
@@ -815,11 +775,6 @@
 				}
 				I2PReceive();
 			}
-=======
-			if (m_SocketType != eSAMSocketTypeTerminated) // check for possible race condition with Terminate()
-				boost::asio::async_write (m_Socket, boost::asio::buffer (m_StreamBuffer, bytes_transferred),
-					std::bind (&SAMSocket::HandleWriteI2PData, shared_from_this (), std::placeholders::_1));
->>>>>>> fd1aeeac
 		}
 	}
 

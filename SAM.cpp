#include <string.h>
#include <stdio.h>
#ifdef _MSC_VER
#include <stdlib.h>
#endif
#include <boost/bind.hpp>
#include "base64.h"
#include "Identity.h"
#include "Log.h"
#include "NetDb.h"
#include "Destination.h"
#include "ClientContext.h"
#include "SAM.h"

namespace i2p
{
namespace client
{
	SAMSocket::SAMSocket (SAMBridge& owner): 
		m_Owner (owner), m_Socket (m_Owner.GetService ()), m_Timer (m_Owner.GetService ()),
		m_SocketType (eSAMSocketTypeUnknown), m_IsSilent (false), m_Stream (nullptr),
		m_Session (nullptr)
	{
	}

	SAMSocket::~SAMSocket ()
	{
		if (m_Stream)
		{
			m_Stream->Close ();
			i2p::stream::DeleteStream (m_Stream);
			m_Stream = nullptr;
		}
	}	

	void SAMSocket::Terminate ()
	{
		if (m_Stream)
		{
			m_Stream->Close ();
			i2p::stream::DeleteStream (m_Stream);
			m_Stream = nullptr;
		}
		switch (m_SocketType)
		{
			case eSAMSocketTypeSession:
				m_Owner.CloseSession (m_ID);
			break;
			case eSAMSocketTypeStream:
			{
				if (m_Session)
					m_Session->sockets.remove (this);
				break;
			}
			case eSAMSocketTypeAcceptor:
			{
				if (m_Session)
				{
					m_Session->sockets.remove (this);
					m_Session->localDestination->StopAcceptingStreams ();
				}
				break;
			}
			default:
				;
		}
		m_Socket.close ();
	//	delete this;
	}

	void SAMSocket::ReceiveHandshake ()
	{
		m_Socket.async_read_some (boost::asio::buffer(m_Buffer, SAM_SOCKET_BUFFER_SIZE),                
			boost::bind(&SAMSocket::HandleHandshakeReceived, this, 
			boost::asio::placeholders::error, boost::asio::placeholders::bytes_transferred));
	}

	void SAMSocket::HandleHandshakeReceived (const boost::system::error_code& ecode, std::size_t bytes_transferred)
	{
		if (ecode)
        {
			LogPrint ("SAM handshake read error: ", ecode.message ());
			if (ecode != boost::asio::error::operation_aborted)
				Terminate ();
		}
		else
		{	
			m_Buffer[bytes_transferred] = 0;
			LogPrint ("SAM handshake ", m_Buffer);
			if (!memcmp (m_Buffer, SAM_HANDSHAKE, strlen (SAM_HANDSHAKE)))
			{
				// TODO: check version
				boost::asio::async_write (m_Socket, boost::asio::buffer (SAM_HANDSHAKE_REPLY, strlen (SAM_HANDSHAKE_REPLY)), boost::asio::transfer_all (),
        			boost::bind(&SAMSocket::HandleHandshakeReplySent, this, 
					boost::asio::placeholders::error, boost::asio::placeholders::bytes_transferred));
			}
			else
			{
				LogPrint ("SAM handshake mismatch");
				Terminate ();
			}
		}
	}

	void SAMSocket::HandleHandshakeReplySent (const boost::system::error_code& ecode, std::size_t bytes_transferred)
	{
		if (ecode)
        {
			LogPrint ("SAM handshake reply send error: ", ecode.message ());
			if (ecode != boost::asio::error::operation_aborted)
				Terminate ();
		}
		else
		{
			m_Socket.async_read_some (boost::asio::buffer(m_Buffer, SAM_SOCKET_BUFFER_SIZE),                
				boost::bind(&SAMSocket::HandleMessage, this, 
				boost::asio::placeholders::error, boost::asio::placeholders::bytes_transferred));	
		}	
	}

	void SAMSocket::SendMessageReply (const char * msg, size_t len, bool close)
	{
		if (!m_IsSilent || m_SocketType == eSAMSocketTypeAcceptor) 
			boost::asio::async_write (m_Socket, boost::asio::buffer (msg, len), boost::asio::transfer_all (),
				boost::bind(&SAMSocket::HandleMessageReplySent, this, 
				boost::asio::placeholders::error, boost::asio::placeholders::bytes_transferred, close));
		else
		{
			if (close)
				Terminate ();
			else
				Receive ();	
		}		
	}

	void SAMSocket::HandleMessageReplySent (const boost::system::error_code& ecode, std::size_t bytes_transferred, bool close)
	{
		if (ecode)
        {
			LogPrint ("SAM reply send error: ", ecode.message ());
			if (ecode != boost::asio::error::operation_aborted)
				Terminate ();
		}
		else
		{
			if (close)
				Terminate ();
			else
				Receive ();	
		}	
	}

	void SAMSocket::HandleMessage (const boost::system::error_code& ecode, std::size_t bytes_transferred)
	{
		if (ecode)
        {
			LogPrint ("SAM read error: ", ecode.message ());
			if (ecode != boost::asio::error::operation_aborted)
				Terminate ();
		}
		else
		{
			m_Buffer[bytes_transferred] = 0;
			char * eol = strchr (m_Buffer, '\n');
			if (eol)
			{
				*eol = 0;
				char * separator = strchr (m_Buffer, ' ');
				if (separator)
				{
					separator = strchr (separator + 1, ' ');	
					if (separator) 
						*separator = 0;
					else
						separator = eol;

					if (!strcmp (m_Buffer, SAM_SESSION_CREATE))
						ProcessSessionCreate (separator + 1, bytes_transferred - (separator - m_Buffer) - 1);
					else if (!strcmp (m_Buffer, SAM_STREAM_CONNECT))
						ProcessStreamConnect (separator + 1, bytes_transferred - (separator - m_Buffer) - 1);
					else if (!strcmp (m_Buffer, SAM_STREAM_ACCEPT))
						ProcessStreamAccept (separator + 1, bytes_transferred - (separator - m_Buffer) - 1);
					else if (!strcmp (m_Buffer, SAM_DEST_GENERATE))
						ProcessDestGenerate ();
					else if (!strcmp (m_Buffer, SAM_NAMING_LOOKUP))
						ProcessNamingLookup (separator + 1, bytes_transferred - (separator - m_Buffer) - 1);
					else		
					{	
						LogPrint ("SAM unexpected message ", m_Buffer);		
						Terminate ();
					}
				}
				else
				{
					LogPrint ("SAM malformed message ", m_Buffer);
					Terminate ();
				}
			}
			else
			{	
				LogPrint ("SAM malformed message ", m_Buffer);
				Terminate ();
			}
		}
	}

	void SAMSocket::ProcessSessionCreate (char * buf, size_t len)
	{
		LogPrint ("SAM session create: ", buf);
		std::map<std::string, std::string> params;
		ExtractParams (buf, len, params);
		std::string& style = params[SAM_PARAM_STYLE]; 
		std::string& id = params[SAM_PARAM_ID];
		std::string& destination = params[SAM_PARAM_DESTINATION];
		m_ID = id;
		if (m_Owner.FindSession (id))
		{
			// session exists
			SendMessageReply (SAM_SESSION_CREATE_DUPLICATED_ID, strlen(SAM_SESSION_CREATE_DUPLICATED_ID), true);
			return;
		}
		m_Session = m_Owner.CreateSession (id, destination == SAM_VALUE_TRANSIENT ? "" : destination); 
		if (m_Session)
		{
			m_SocketType = eSAMSocketTypeSession;
			if (m_Session->localDestination->IsReady ())
			{
				if (style == SAM_VALUE_DATAGRAM)
					m_Session->localDestination->CreateDatagramDestination ();
				SendSessionCreateReplyOk ();
			}
			else
			{
				m_Timer.expires_from_now (boost::posix_time::seconds(SAM_SESSION_READINESS_CHECK_INTERVAL));
				m_Timer.async_wait (boost::bind (&SAMSocket::HandleSessionReadinessCheckTimer,
					this, boost::asio::placeholders::error));	
			}
		}
		else
			SendMessageReply (SAM_SESSION_CREATE_DUPLICATED_DEST, strlen(SAM_SESSION_CREATE_DUPLICATED_DEST), true);
	}

	void SAMSocket::HandleSessionReadinessCheckTimer (const boost::system::error_code& ecode)
	{
		if (ecode != boost::asio::error::operation_aborted)
		{
			if (m_Session->localDestination->IsReady ())
				SendSessionCreateReplyOk ();
			else
			{
				m_Timer.expires_from_now (boost::posix_time::seconds(SAM_SESSION_READINESS_CHECK_INTERVAL));
				m_Timer.async_wait (boost::bind (&SAMSocket::HandleSessionReadinessCheckTimer,
					this, boost::asio::placeholders::error));
			}	
		}
	}

	void SAMSocket::SendSessionCreateReplyOk ()
	{
		uint8_t buf[1024];
		char priv[1024];
		size_t l = m_Session->localDestination->GetPrivateKeys ().ToBuffer (buf, 1024);
		size_t l1 = i2p::data::ByteStreamToBase64 (buf, l, priv, 1024);
		priv[l1] = 0;
<<<<<<< HEAD
#ifdef _MSC_VER
		size_t l2 = sprintf_s (m_Buffer, SAM_SOCKET_BUFFER_SIZE, SAM_SESSION_CREATE_REPLY_OK, priv);
#else
		size_t l2 = snprintf (m_Buffer, SAM_SOCKET_BUFFER_SIZE, SAM_SESSION_CREATE_REPLY_OK, priv);
#endif
=======
#ifdef _WIN32
		size_t l2 = sprintf_s (m_Buffer, SAM_SOCKET_BUFFER_SIZE, SAM_SESSION_CREATE_REPLY_OK, priv);
#else		
		size_t l2 = snprintf (m_Buffer, SAM_SOCKET_BUFFER_SIZE, SAM_SESSION_CREATE_REPLY_OK, priv);
#endif		
>>>>>>> 2dfd351e
		SendMessageReply (m_Buffer, l2, false);
	}

	void SAMSocket::ProcessStreamConnect (char * buf, size_t len)
	{
		LogPrint ("SAM stream connect: ", buf);
		std::map<std::string, std::string> params;
		ExtractParams (buf, len, params);
		std::string& id = params[SAM_PARAM_ID];
		std::string& destination = params[SAM_PARAM_DESTINATION];
		std::string& silent = params[SAM_PARAM_SILENT];
		if (silent == SAM_VALUE_TRUE) m_IsSilent = true;	
		m_ID = id;
		m_Session = m_Owner.FindSession (id);
		if (m_Session)
		{
			uint8_t ident[1024];
			size_t l = i2p::data::Base64ToByteStream (destination.c_str (), destination.length (), ident, 1024);
			i2p::data::IdentityEx dest;
			dest.FromBuffer (ident, l);
			auto leaseSet = i2p::data::netdb.FindLeaseSet (dest.GetIdentHash ());
			if (leaseSet)
				Connect (*leaseSet);
			else
			{
				i2p::data::netdb.RequestDestination (dest.GetIdentHash (), true, m_Session->localDestination->GetTunnelPool ());
				m_Timer.expires_from_now (boost::posix_time::seconds(SAM_CONNECT_TIMEOUT));
				m_Timer.async_wait (boost::bind (&SAMSocket::HandleStreamDestinationRequestTimer,
					this, boost::asio::placeholders::error, dest.GetIdentHash ()));	
			}
		}
		else	
			SendMessageReply (SAM_STREAM_STATUS_INVALID_ID, strlen(SAM_STREAM_STATUS_INVALID_ID), true);		
	}

	void SAMSocket::Connect (const i2p::data::LeaseSet& remote)
	{
		m_SocketType = eSAMSocketTypeStream;
		m_Session->sockets.push_back (this);
		m_Stream = m_Session->localDestination->CreateStream (remote);
		m_Stream->Send ((uint8_t *)m_Buffer, 0); // connect
		I2PReceive ();			
		SendMessageReply (SAM_STREAM_STATUS_OK, strlen(SAM_STREAM_STATUS_OK), false);
	}

	void SAMSocket::HandleStreamDestinationRequestTimer (const boost::system::error_code& ecode, i2p::data::IdentHash ident)
	{
		if (!ecode) // timeout expired
		{
			auto leaseSet = m_Session->localDestination->FindLeaseSet (ident);
			if (leaseSet)
				Connect (*leaseSet);
			else
			{
				LogPrint ("SAM destination to connect not found");
				SendMessageReply (SAM_STREAM_STATUS_CANT_REACH_PEER, strlen(SAM_STREAM_STATUS_CANT_REACH_PEER), true);
			}
		}
	}

	void SAMSocket::HandleNamingLookupDestinationRequestTimer (const boost::system::error_code& ecode, i2p::data::IdentHash ident)
	{
		if (!ecode) // timeout expired
		{
			auto leaseSet = m_Session->localDestination->FindLeaseSet (ident);
			if (leaseSet)
				SendNamingLookupReply (leaseSet);
			else
			{
				LogPrint ("SAM name destination not found");
#ifdef _MSC_VER
				size_t len = sprintf_s (m_Buffer, SAM_SOCKET_BUFFER_SIZE, SAM_NAMING_REPLY_KEY_NOT_FOUND, (ident.ToBase32 () + ".b32.i2p").c_str ());
#else
				size_t len = snprintf (m_Buffer, SAM_SOCKET_BUFFER_SIZE, SAM_NAMING_REPLY_KEY_NOT_FOUND, (ident.ToBase32 () + ".b32.i2p").c_str ());
#endif
				SendMessageReply (m_Buffer, len, false);
			}
		}
	}

	void SAMSocket::ProcessStreamAccept (char * buf, size_t len)
	{
		LogPrint ("SAM stream accept: ", buf);
		std::map<std::string, std::string> params;
		ExtractParams (buf, len, params);
		std::string& id = params[SAM_PARAM_ID];
		std::string& silent = params[SAM_PARAM_SILENT];
		if (silent == SAM_VALUE_TRUE) m_IsSilent = true;	
		m_ID = id;
		m_Session = m_Owner.FindSession (id);
		if (m_Session)
		{
			if (!m_Session->localDestination->IsAcceptingStreams ())
			{
				m_SocketType = eSAMSocketTypeAcceptor;
				m_Session->sockets.push_back (this);
				m_Session->localDestination->AcceptStreams (std::bind (&SAMSocket::HandleI2PAccept, this, std::placeholders::_1));
				SendMessageReply (SAM_STREAM_STATUS_OK, strlen(SAM_STREAM_STATUS_OK), false);
			}
			else
				SendMessageReply (SAM_STREAM_STATUS_I2P_ERROR, strlen(SAM_STREAM_STATUS_I2P_ERROR), true);
		}	
		else
			SendMessageReply (SAM_STREAM_STATUS_INVALID_ID, strlen(SAM_STREAM_STATUS_INVALID_ID), true);
	}

	void SAMSocket::ProcessDestGenerate ()
	{
		LogPrint ("SAM dest generate");
		auto localDestination = i2p::client::context.CreateNewLocalDestination ();
		if (localDestination)
		{
			uint8_t buf[1024];
			char priv[1024], pub[1024];
			size_t l = localDestination->GetPrivateKeys ().ToBuffer (buf, 1024);
			size_t l1 = i2p::data::ByteStreamToBase64 (buf, l, priv, 1024);
			priv[l1] = 0;

			l = localDestination->GetIdentity ().ToBuffer (buf, 1024);
			l1 = i2p::data::ByteStreamToBase64 (buf, l, pub, 1024);
			pub[l1] = 0;
<<<<<<< HEAD
#ifdef _MSC_VER
			size_t len = sprintf_s (m_Buffer, SAM_SOCKET_BUFFER_SIZE, SAM_DEST_REPLY, pub, priv);
#else
			size_t len = snprintf (m_Buffer, SAM_SOCKET_BUFFER_SIZE, SAM_DEST_REPLY, pub, priv);
#endif
=======
#ifdef _WIN32
			size_t len = sprintf_s (m_Buffer, SAM_SOCKET_BUFFER_SIZE, SAM_DEST_REPLY, pub, priv);	
#else			                        
			size_t len = snprintf (m_Buffer, SAM_SOCKET_BUFFER_SIZE, SAM_DEST_REPLY, pub, priv);
#endif			                        
>>>>>>> 2dfd351e
			SendMessageReply (m_Buffer, len, true);
		}
		else
			SendMessageReply (SAM_DEST_REPLY_I2P_ERROR, strlen(SAM_DEST_REPLY_I2P_ERROR), true);
	}

	void SAMSocket::ProcessNamingLookup (char * buf, size_t len)
	{
		LogPrint ("SAM naming lookup: ", buf);
		std::map<std::string, std::string> params;
		ExtractParams (buf, len, params);
		std::string& name = params[SAM_PARAM_NAME];
		i2p::data::IdentHash ident;
		if (name == "ME")
			SendNamingLookupReply (nullptr);
		else if (m_Session && context.GetAddressBook ().GetIdentHash (name, ident))
		{
			auto leaseSet = m_Session->localDestination->FindLeaseSet (ident);
			if (leaseSet)
				SendNamingLookupReply (leaseSet);
			else
			{
				i2p::data::netdb.RequestDestination (ident, true, m_Session->localDestination->GetTunnelPool ());
				m_Timer.expires_from_now (boost::posix_time::seconds(SAM_NAMING_LOOKUP_TIMEOUT));
				m_Timer.async_wait (boost::bind (&SAMSocket::HandleNamingLookupDestinationRequestTimer,
					this, boost::asio::placeholders::error, ident));
			}	
		}
		else
		{
<<<<<<< HEAD
#ifdef _MSC_VER
			size_t len = sprintf_s (m_Buffer, SAM_SOCKET_BUFFER_SIZE, SAM_NAMING_REPLY_INVALID_KEY, name.c_str());
#else
			size_t len = snprintf (m_Buffer, SAM_SOCKET_BUFFER_SIZE, SAM_NAMING_REPLY_INVALID_KEY, name.c_str());
#endif
=======
#ifdef _WIN32
			size_t len = sprintf_s (m_Buffer, SAM_SOCKET_BUFFER_SIZE, SAM_NAMING_REPLY_INVALID_KEY, name.c_str());
#else				
			size_t len = snprintf (m_Buffer, SAM_SOCKET_BUFFER_SIZE, SAM_NAMING_REPLY_INVALID_KEY, name.c_str());
#endif			
>>>>>>> 2dfd351e
			SendMessageReply (m_Buffer, len, false);
		}
	}	

	void SAMSocket::SendNamingLookupReply (const i2p::data::LeaseSet * leaseSet)
	{
		uint8_t buf[1024];
		char pub[1024];
		const i2p::data::IdentityEx& identity = leaseSet ? leaseSet->GetIdentity () : m_Session->localDestination->GetIdentity ();
		size_t l = identity.ToBuffer (buf, 1024);
		size_t l1 = i2p::data::ByteStreamToBase64 (buf, l, pub, 1024);
		pub[l1] = 0;
<<<<<<< HEAD
#ifdef _MSC_VER
		size_t l2 = sprintf_s (m_Buffer, SAM_SOCKET_BUFFER_SIZE, SAM_NAMING_REPLY, pub);
#else
		size_t l2 = snprintf (m_Buffer, SAM_SOCKET_BUFFER_SIZE, SAM_NAMING_REPLY, pub);
#endif
=======
#ifdef _WIN32
		size_t l2 = sprintf_s (m_Buffer, SAM_SOCKET_BUFFER_SIZE, SAM_NAMING_REPLY, pub); 	
#else			
		size_t l2 = snprintf (m_Buffer, SAM_SOCKET_BUFFER_SIZE, SAM_NAMING_REPLY, pub);
#endif		
>>>>>>> 2dfd351e
		SendMessageReply (m_Buffer, l2, false);
	}

	void SAMSocket::ExtractParams (char * buf, size_t len, std::map<std::string, std::string>& params)
	{
		char * separator;	
		do
		{
			separator = strchr (buf, ' ');
			if (separator) *separator = 0;
			char * value = strchr (buf, '=');
			if (value)
			{
				*value = 0;
				value++;
				params[buf] = value;
			}	
			buf = separator + 1;
		}
		while (separator);
	}	

	void SAMSocket::Receive ()
	{
		m_Socket.async_read_some (boost::asio::buffer(m_Buffer, SAM_SOCKET_BUFFER_SIZE),                
			boost::bind((m_SocketType == eSAMSocketTypeSession) ? &SAMSocket::HandleMessage : &SAMSocket::HandleReceived,
			this, boost::asio::placeholders::error, boost::asio::placeholders::bytes_transferred));
	}

	void SAMSocket::HandleReceived (const boost::system::error_code& ecode, std::size_t bytes_transferred)
	{
		if (ecode)
        {
			LogPrint ("SAM read error: ", ecode.message ());
			if (ecode != boost::asio::error::operation_aborted)
				Terminate ();
		}
		else
		{
			if (m_Stream)
				m_Stream->Send ((uint8_t *)m_Buffer, bytes_transferred);
			Receive ();
		}
	}

	void SAMSocket::I2PReceive ()
	{
		if (m_Stream)
			m_Stream->AsyncReceive (boost::asio::buffer (m_StreamBuffer, SAM_SOCKET_BUFFER_SIZE),
				boost::bind (&SAMSocket::HandleI2PReceive, this,
					boost::asio::placeholders::error, boost::asio::placeholders::bytes_transferred),
				SAM_SOCKET_CONNECTION_MAX_IDLE);
	}	

	void SAMSocket::HandleI2PReceive (const boost::system::error_code& ecode, std::size_t bytes_transferred)
	{
		if (ecode)
		{
			LogPrint ("SAM stream read error: ", ecode.message ());
			if (ecode != boost::asio::error::operation_aborted)
				Terminate ();
		}
		else
		{
			boost::asio::async_write (m_Socket, boost::asio::buffer (m_StreamBuffer, bytes_transferred),
        		boost::bind (&SAMSocket::HandleWriteI2PData, this, boost::asio::placeholders::error));
		}
	}

	void SAMSocket::HandleWriteI2PData (const boost::system::error_code& ecode)
	{
		if (ecode)
		{
			LogPrint ("SAM socket write error: ", ecode.message ());
			if (ecode != boost::asio::error::operation_aborted)
				Terminate ();
		}
		else
			I2PReceive ();
	}

	void SAMSocket::HandleI2PAccept (i2p::stream::Stream * stream)
	{
		if (stream)
		{
			LogPrint ("SAM incoming I2P connection for session ", m_ID);
			m_Stream = stream;
			auto session = m_Owner.FindSession (m_ID);
			if (session)	
				session->localDestination->StopAcceptingStreams ();	
			if (!m_IsSilent)
			{
				// send remote peer address
				uint8_t ident[1024];
				size_t l = stream->GetRemoteIdentity ().ToBuffer (ident, 1024);
				size_t l1 = i2p::data::ByteStreamToBase64 (ident, l, m_Buffer, SAM_SOCKET_BUFFER_SIZE);
				m_Buffer[l1] = '\n';
				SendMessageReply (m_Buffer, l1 + 1, false);
			}	
			I2PReceive ();
		}
	}	

	SAMBridge::SAMBridge (int port):
		m_IsRunning (false), m_Thread (nullptr),
		m_Acceptor (m_Service, boost::asio::ip::tcp::endpoint(boost::asio::ip::tcp::v4(), port)),
		m_DatagramEndpoint (boost::asio::ip::udp::v4 (), port-1), m_DatagramSocket (m_Service, m_DatagramEndpoint),
		m_NewSocket (nullptr)
	{
	}

	SAMBridge::~SAMBridge ()
	{
		Stop ();
		delete m_NewSocket;
	}	

	void SAMBridge::Start ()
	{
		Accept ();
		ReceiveDatagram ();
		m_IsRunning = true;
		m_Thread = new std::thread (std::bind (&SAMBridge::Run, this));
	}

	void SAMBridge::Stop ()
	{
		m_IsRunning = false;
		m_Service.stop ();
		if (m_Thread)
		{	
			m_Thread->join (); 
			delete m_Thread;
			m_Thread = nullptr;
		}	
	}

	void SAMBridge::Run () 
	{ 
		while (m_IsRunning)
		{
			try
			{	
				m_Service.run ();
			}
			catch (std::exception& ex)
			{
				LogPrint ("SAM: ", ex.what ());
			}	
		}	
	}

	void SAMBridge::Accept ()
	{
		m_NewSocket = new SAMSocket (*this);
		m_Acceptor.async_accept (m_NewSocket->GetSocket (), boost::bind (&SAMBridge::HandleAccept, this,
			boost::asio::placeholders::error));
	}

	void SAMBridge::HandleAccept(const boost::system::error_code& ecode)
	{
		if (!ecode)
		{
			LogPrint ("New SAM connection from ", m_NewSocket->GetSocket ().remote_endpoint ());
			m_NewSocket->ReceiveHandshake ();		
		}
		else
		{
			LogPrint ("SAM accept error: ",  ecode.message ());
			delete m_NewSocket;
			m_NewSocket = nullptr;	
		}

		if (ecode != boost::asio::error::operation_aborted)
			Accept ();
	}

	SAMSession * SAMBridge::CreateSession (const std::string& id, const std::string& destination)
	{
		ClientDestination * localDestination = nullptr; 
		if (destination != "")
		{
			uint8_t * buf = new uint8_t[destination.length ()];
			size_t l = i2p::data::Base64ToByteStream (destination.c_str (), destination.length (), buf, destination.length ());
			i2p::data::PrivateKeys keys;
			keys.FromBuffer (buf, l);
			delete[] buf;
			localDestination = i2p::client::context.CreateNewLocalDestination (keys);
		}
		else // transient
			localDestination = i2p::client::context.CreateNewLocalDestination (); 
		if (localDestination)
		{
			SAMSession session;
			session.localDestination = localDestination;
			std::unique_lock<std::mutex> l(m_SessionsMutex);
			auto ret = m_Sessions.insert (std::pair<std::string, SAMSession>(id, session));
			if (!ret.second)
				LogPrint ("Session ", id, " already exists");
			return &(ret.first->second);
		}
		return nullptr;
	}

	void SAMBridge::CloseSession (const std::string& id)
	{
		std::unique_lock<std::mutex> l(m_SessionsMutex);
		auto it = m_Sessions.find (id);
		if (it != m_Sessions.end ())
		{
			for (auto it1 : it->second.sockets)
				delete it1;
			it->second.sockets.clear ();
			it->second.localDestination->Stop ();
			m_Sessions.erase (it);
		}
	}

	SAMSession * SAMBridge::FindSession (const std::string& id)
	{
		std::unique_lock<std::mutex> l(m_SessionsMutex);
		auto it = m_Sessions.find (id);
		if (it != m_Sessions.end ())
			return &it->second;
		return nullptr;
	}

	void SAMBridge::ReceiveDatagram ()
	{
		m_DatagramSocket.async_receive_from (
			boost::asio::buffer (m_DatagramReceiveBuffer, i2p::datagram::MAX_DATAGRAM_SIZE), 
			m_SenderEndpoint,
			boost::bind (&SAMBridge::HandleReceivedDatagram, this, boost::asio::placeholders::error, boost::asio::placeholders::bytes_transferred)); 
	}

	void SAMBridge::HandleReceivedDatagram (const boost::system::error_code& ecode, std::size_t bytes_transferred)
	{
		if (!ecode)
		{
			m_DatagramReceiveBuffer[bytes_transferred] = 0;
			char * eol = strchr ((char *)m_DatagramReceiveBuffer, '\n');
			*eol = 0; eol++;
			size_t payloadLen = bytes_transferred - ((uint8_t *)eol - m_DatagramReceiveBuffer); 
			LogPrint ("SAM datagram received ", m_DatagramReceiveBuffer," size=", payloadLen);
			char * sessionID = strchr ((char *)m_DatagramReceiveBuffer, ' ');
			if (sessionID)
			{
				sessionID++;
				char * destination = strchr (sessionID, ' ');
				if (destination)
				{
					*destination = 0; destination++;
					auto session = FindSession (sessionID);
					if (session)
					{	
						uint8_t ident[1024];
						size_t l = i2p::data::Base64ToByteStream (destination, strlen(destination), ident, 1024);
						i2p::data::IdentityEx dest;
						dest.FromBuffer (ident, l);
						auto leaseSet = i2p::data::netdb.FindLeaseSet (dest.GetIdentHash ());
						if (leaseSet)
							session->localDestination->GetDatagramDestination ()->
								SendDatagramTo ((uint8_t *)eol, payloadLen, *leaseSet);
						else
						{
							LogPrint ("SAM datagram destination not found");
							i2p::data::netdb.RequestDestination (dest.GetIdentHash (), true, 
								session->localDestination->GetTunnelPool ());
						}	
					}	
					else
						LogPrint ("Session ", sessionID, " not found");
				}
				else
					LogPrint ("Missing destination key");
			}
			else
				LogPrint ("Missing sessionID");
			ReceiveDatagram ();
		}
		else
			LogPrint ("SAM datagram receive error: ", ecode.message ());
	}
}
}<|MERGE_RESOLUTION|>--- conflicted
+++ resolved
@@ -262,19 +262,11 @@
 		size_t l = m_Session->localDestination->GetPrivateKeys ().ToBuffer (buf, 1024);
 		size_t l1 = i2p::data::ByteStreamToBase64 (buf, l, priv, 1024);
 		priv[l1] = 0;
-<<<<<<< HEAD
 #ifdef _MSC_VER
-		size_t l2 = sprintf_s (m_Buffer, SAM_SOCKET_BUFFER_SIZE, SAM_SESSION_CREATE_REPLY_OK, priv);
-#else
-		size_t l2 = snprintf (m_Buffer, SAM_SOCKET_BUFFER_SIZE, SAM_SESSION_CREATE_REPLY_OK, priv);
-#endif
-=======
-#ifdef _WIN32
 		size_t l2 = sprintf_s (m_Buffer, SAM_SOCKET_BUFFER_SIZE, SAM_SESSION_CREATE_REPLY_OK, priv);
 #else		
 		size_t l2 = snprintf (m_Buffer, SAM_SOCKET_BUFFER_SIZE, SAM_SESSION_CREATE_REPLY_OK, priv);
-#endif		
->>>>>>> 2dfd351e
+#endif
 		SendMessageReply (m_Buffer, l2, false);
 	}
 
@@ -396,19 +388,11 @@
 			l = localDestination->GetIdentity ().ToBuffer (buf, 1024);
 			l1 = i2p::data::ByteStreamToBase64 (buf, l, pub, 1024);
 			pub[l1] = 0;
-<<<<<<< HEAD
 #ifdef _MSC_VER
-			size_t len = sprintf_s (m_Buffer, SAM_SOCKET_BUFFER_SIZE, SAM_DEST_REPLY, pub, priv);
-#else
-			size_t len = snprintf (m_Buffer, SAM_SOCKET_BUFFER_SIZE, SAM_DEST_REPLY, pub, priv);
-#endif
-=======
-#ifdef _WIN32
 			size_t len = sprintf_s (m_Buffer, SAM_SOCKET_BUFFER_SIZE, SAM_DEST_REPLY, pub, priv);	
 #else			                        
 			size_t len = snprintf (m_Buffer, SAM_SOCKET_BUFFER_SIZE, SAM_DEST_REPLY, pub, priv);
-#endif			                        
->>>>>>> 2dfd351e
+#endif
 			SendMessageReply (m_Buffer, len, true);
 		}
 		else
@@ -439,19 +423,11 @@
 		}
 		else
 		{
-<<<<<<< HEAD
 #ifdef _MSC_VER
-			size_t len = sprintf_s (m_Buffer, SAM_SOCKET_BUFFER_SIZE, SAM_NAMING_REPLY_INVALID_KEY, name.c_str());
-#else
-			size_t len = snprintf (m_Buffer, SAM_SOCKET_BUFFER_SIZE, SAM_NAMING_REPLY_INVALID_KEY, name.c_str());
-#endif
-=======
-#ifdef _WIN32
 			size_t len = sprintf_s (m_Buffer, SAM_SOCKET_BUFFER_SIZE, SAM_NAMING_REPLY_INVALID_KEY, name.c_str());
 #else				
 			size_t len = snprintf (m_Buffer, SAM_SOCKET_BUFFER_SIZE, SAM_NAMING_REPLY_INVALID_KEY, name.c_str());
-#endif			
->>>>>>> 2dfd351e
+#endif
 			SendMessageReply (m_Buffer, len, false);
 		}
 	}	
@@ -464,19 +440,11 @@
 		size_t l = identity.ToBuffer (buf, 1024);
 		size_t l1 = i2p::data::ByteStreamToBase64 (buf, l, pub, 1024);
 		pub[l1] = 0;
-<<<<<<< HEAD
 #ifdef _MSC_VER
-		size_t l2 = sprintf_s (m_Buffer, SAM_SOCKET_BUFFER_SIZE, SAM_NAMING_REPLY, pub);
-#else
-		size_t l2 = snprintf (m_Buffer, SAM_SOCKET_BUFFER_SIZE, SAM_NAMING_REPLY, pub);
-#endif
-=======
-#ifdef _WIN32
 		size_t l2 = sprintf_s (m_Buffer, SAM_SOCKET_BUFFER_SIZE, SAM_NAMING_REPLY, pub); 	
 #else			
 		size_t l2 = snprintf (m_Buffer, SAM_SOCKET_BUFFER_SIZE, SAM_NAMING_REPLY, pub);
-#endif		
->>>>>>> 2dfd351e
+#endif
 		SendMessageReply (m_Buffer, l2, false);
 	}
 

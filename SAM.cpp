--- conflicted
+++ resolved
@@ -49,10 +49,7 @@
 			{
 				if (m_Session) 
 					m_Session->DelSocket (shared_from_this ());
-<<<<<<< HEAD
 				}
-=======
->>>>>>> 2ebb2d8f
 				break;
 			}
 			case eSAMSocketTypeAcceptor:
@@ -60,12 +57,8 @@
 				if (m_Session)
 				{	
 					m_Session->DelSocket (shared_from_this ());
-<<<<<<< HEAD
 					if (m_Session->localDestination)
 						m_Session->localDestination->StopAcceptingStreams ();
-=======
-					m_Session->localDestination->StopAcceptingStreams ();	
->>>>>>> 2ebb2d8f
 				}
 				break;
 			}

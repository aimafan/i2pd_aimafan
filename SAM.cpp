#include <string.h>
#include <stdio.h>
#ifdef _MSC_VER
#include <stdlib.h>
#endif
#include <boost/lexical_cast.hpp>
#include "Base.h"
#include "Identity.h"
#include "Log.h"
#include "Destination.h"
#include "ClientContext.h"
#include "SAM.h"

namespace i2p
{
namespace client
{
	SAMSocket::SAMSocket (SAMBridge& owner): 
		m_Owner (owner), m_Socket (m_Owner.GetService ()), m_Timer (m_Owner.GetService ()),
		m_BufferOffset (0), m_SocketType (eSAMSocketTypeUnknown), m_IsSilent (false), 
		m_Stream (nullptr), m_Session (nullptr)
	{
	}

	SAMSocket::~SAMSocket ()
	{
		Terminate ();
	}	

	void SAMSocket::CloseStream ()
	{
		if (m_Stream)
		{	
			m_Stream->Close ();
			m_Stream.reset ();
		}	
	}	
		
	void SAMSocket::Terminate ()
	{
		CloseStream ();
		
		switch (m_SocketType)
		{
			case eSAMSocketTypeSession:
				m_Owner.CloseSession (m_ID);
			break;
			case eSAMSocketTypeStream:
			{
				if (m_Session) 
					m_Session->DelSocket (shared_from_this ());
<<<<<<< HEAD
				}
=======
>>>>>>> aa215f2a
				break;
			}
			case eSAMSocketTypeAcceptor:
			{
				if (m_Session)
				{	
					m_Session->DelSocket (shared_from_this ());
<<<<<<< HEAD
					if (m_Session->localDestination)
						m_Session->localDestination->StopAcceptingStreams ();
=======
					m_Session->localDestination->StopAcceptingStreams ();	
>>>>>>> aa215f2a
				}
				break;
			}
			default:
				;
		}
		m_SocketType = eSAMSocketTypeTerminated;
		if (m_Socket.is_open()) m_Socket.close ();
		m_Session = nullptr;
	}

	void SAMSocket::ReceiveHandshake ()
	{
		m_Socket.async_read_some (boost::asio::buffer(m_Buffer, SAM_SOCKET_BUFFER_SIZE),                
			std::bind(&SAMSocket::HandleHandshakeReceived, shared_from_this (), 
			std::placeholders::_1, std::placeholders::_2));
	}

	void SAMSocket::HandleHandshakeReceived (const boost::system::error_code& ecode, std::size_t bytes_transferred)
	{
		if (ecode)
        {
			LogPrint (eLogError, "SAM: handshake read error: ", ecode.message ());
			if (ecode != boost::asio::error::operation_aborted)
				Terminate ();
		}
		else
		{	
			m_Buffer[bytes_transferred] = 0;
			char * eol = (char *)memchr (m_Buffer, '\n', bytes_transferred);
			if (eol)
				*eol = 0;
			LogPrint (eLogDebug, "SAM: handshake ", m_Buffer);
			char * separator = strchr (m_Buffer, ' ');
			if (separator)
			{
				separator = strchr (separator + 1, ' ');	
				if (separator) 
					*separator = 0;
			}

			if (!strcmp (m_Buffer, SAM_HANDSHAKE))
			{
				std::string version("3.0");
				// try to find MIN and MAX, 3.0 if not found
				if (separator)
				{
					separator++;
					std::map<std::string, std::string> params;
					ExtractParams (separator, params);
					auto it = params.find (SAM_PARAM_MAX);
					// TODO: check MIN as well
					if (it != params.end ())
						version = it->second;
				}
				if (version[0] == '3') // we support v3 (3.0 and 3.1) only
				{
#ifdef _MSC_VER
					size_t l = sprintf_s (m_Buffer, SAM_SOCKET_BUFFER_SIZE, SAM_HANDSHAKE_REPLY, version.c_str ());
#else		
					size_t l = snprintf (m_Buffer, SAM_SOCKET_BUFFER_SIZE, SAM_HANDSHAKE_REPLY, version.c_str ());
#endif
					boost::asio::async_write (m_Socket, boost::asio::buffer (m_Buffer, l), boost::asio::transfer_all (),
        				std::bind(&SAMSocket::HandleHandshakeReplySent, shared_from_this (), 
						std::placeholders::_1, std::placeholders::_2));
				}	
				else
					SendMessageReply (SAM_HANDSHAKE_I2P_ERROR, strlen (SAM_HANDSHAKE_I2P_ERROR), true);
			}
			else
			{
				LogPrint (eLogError, "SAM: handshake mismatch");
				Terminate ();
			}
		}
	}

	void SAMSocket::HandleHandshakeReplySent (const boost::system::error_code& ecode, std::size_t bytes_transferred)
	{
		if (ecode)
        {
			LogPrint (eLogError, "SAM: handshake reply send error: ", ecode.message ());
			if (ecode != boost::asio::error::operation_aborted)
				Terminate ();
		}
		else
		{
			m_Socket.async_read_some (boost::asio::buffer(m_Buffer, SAM_SOCKET_BUFFER_SIZE),                
				std::bind(&SAMSocket::HandleMessage, shared_from_this (), 
				std::placeholders::_1, std::placeholders::_2));	
		}	
	}

	void SAMSocket::SendMessageReply (const char * msg, size_t len, bool close)
	{
		if (!m_IsSilent) 
			boost::asio::async_write (m_Socket, boost::asio::buffer (msg, len), boost::asio::transfer_all (),
				std::bind(&SAMSocket::HandleMessageReplySent, shared_from_this (), 
				std::placeholders::_1, std::placeholders::_2, close));
		else
		{
			if (close)
				Terminate ();
			else
				Receive ();	
		}		
	}

	void SAMSocket::HandleMessageReplySent (const boost::system::error_code& ecode, std::size_t bytes_transferred, bool close)
	{
		if (ecode)
        {
			LogPrint (eLogError, "SAM: reply send error: ", ecode.message ());
			if (ecode != boost::asio::error::operation_aborted)
				Terminate ();
		}
		else
		{
			if (close)
				Terminate ();
			else
				Receive ();	
		}	
	}

	void SAMSocket::HandleMessage (const boost::system::error_code& ecode, std::size_t bytes_transferred)
	{
		if (ecode)
        {
			LogPrint (eLogError, "SAM: read error: ", ecode.message ());
			if (ecode != boost::asio::error::operation_aborted)
				Terminate ();
		}
		else if (m_SocketType == eSAMSocketTypeStream)
			HandleReceived (ecode, bytes_transferred);
		else
		{
			bytes_transferred += m_BufferOffset;
			m_BufferOffset = 0;
			m_Buffer[bytes_transferred] = 0;
			char * eol = (char *)memchr (m_Buffer, '\n', bytes_transferred);
			if (eol)
			{
				*eol = 0;
				char * separator = strchr (m_Buffer, ' ');
				if (separator)
				{
					separator = strchr (separator + 1, ' ');	
					if (separator) 
						*separator = 0;
					else
						separator = eol;

					if (!strcmp (m_Buffer, SAM_SESSION_CREATE))
						ProcessSessionCreate (separator + 1, bytes_transferred - (separator - m_Buffer) - 1);
					else if (!strcmp (m_Buffer, SAM_STREAM_CONNECT))
						ProcessStreamConnect (separator + 1, bytes_transferred - (separator - m_Buffer) - 1);
					else if (!strcmp (m_Buffer, SAM_STREAM_ACCEPT))
						ProcessStreamAccept (separator + 1, bytes_transferred - (separator - m_Buffer) - 1);
					else if (!strcmp (m_Buffer, SAM_DEST_GENERATE))
						ProcessDestGenerate ();
					else if (!strcmp (m_Buffer, SAM_NAMING_LOOKUP))
						ProcessNamingLookup (separator + 1, bytes_transferred - (separator - m_Buffer) - 1);
					else if (!strcmp (m_Buffer, SAM_DATAGRAM_SEND))
					{
						size_t len = bytes_transferred - (separator - m_Buffer) - 1;
						size_t processed = ProcessDatagramSend (separator + 1, len, eol + 1);
						if (processed < len)
						{
							m_BufferOffset = len - processed;
							if (processed > 0)
								memmove (m_Buffer, separator + 1 + processed, m_BufferOffset);
							else
							{
								// restore string back
								*separator = ' ';
								*eol = '\n';
							}
						}	
						// since it's SAM v1 reply is not expected
						Receive ();
					}
					else		
					{	
						LogPrint (eLogError, "SAM: unexpected message ", m_Buffer);
						Terminate ();
					}
				}
				else
				{
					LogPrint (eLogError, "SAM: malformed message ", m_Buffer);
					Terminate ();
				}
			}
			else
			{	
				LogPrint (eLogWarning, "SAM: incomplete message ", bytes_transferred);
				m_BufferOffset = bytes_transferred;
				// try to receive remaining message
				Receive ();
			}
		}
	}

	void SAMSocket::ProcessSessionCreate (char * buf, size_t len)
	{
		LogPrint (eLogDebug, "SAM: session create: ", buf);
		std::map<std::string, std::string> params;
		ExtractParams (buf, params);
		std::string& style = params[SAM_PARAM_STYLE]; 
		std::string& id = params[SAM_PARAM_ID];
		std::string& destination = params[SAM_PARAM_DESTINATION];
		m_ID = id; 
		if (m_Owner.FindSession (id))
		{
			// session exists
			SendMessageReply (SAM_SESSION_CREATE_DUPLICATED_ID, strlen(SAM_SESSION_CREATE_DUPLICATED_ID), true);
			return;
		}

		// create destination	
		m_Session = m_Owner.CreateSession (id, destination == SAM_VALUE_TRANSIENT ? "" : destination, &params); 
		if (m_Session)
		{
			m_SocketType = eSAMSocketTypeSession;
			if (style == SAM_VALUE_DATAGRAM)
			{
				auto dest = m_Session->localDestination->CreateDatagramDestination ();
				dest->SetReceiver (std::bind (&SAMSocket::HandleI2PDatagramReceive, shared_from_this (), 
					std::placeholders::_1, std::placeholders::_2, std::placeholders::_3, std::placeholders::_4, std::placeholders::_5));
			}

			if (m_Session->localDestination->IsReady ())
				SendSessionCreateReplyOk ();
			else
			{
				m_Timer.expires_from_now (boost::posix_time::seconds(SAM_SESSION_READINESS_CHECK_INTERVAL));
				m_Timer.async_wait (std::bind (&SAMSocket::HandleSessionReadinessCheckTimer,
					shared_from_this (), std::placeholders::_1));	
			}
		}
		else
			SendMessageReply (SAM_SESSION_CREATE_DUPLICATED_DEST, strlen(SAM_SESSION_CREATE_DUPLICATED_DEST), true);
	}

	void SAMSocket::HandleSessionReadinessCheckTimer (const boost::system::error_code& ecode)
	{
		if (ecode != boost::asio::error::operation_aborted)
		{
			if (m_Session->localDestination->IsReady ())
				SendSessionCreateReplyOk ();
			else
			{
				m_Timer.expires_from_now (boost::posix_time::seconds(SAM_SESSION_READINESS_CHECK_INTERVAL));
				m_Timer.async_wait (std::bind (&SAMSocket::HandleSessionReadinessCheckTimer,
					shared_from_this (), std::placeholders::_1));
			}	
		}
	}

	void SAMSocket::SendSessionCreateReplyOk ()
	{
		uint8_t buf[1024];
		char priv[1024];
		size_t l = m_Session->localDestination->GetPrivateKeys ().ToBuffer (buf, 1024);
		size_t l1 = i2p::data::ByteStreamToBase64 (buf, l, priv, 1024);
		priv[l1] = 0;
#ifdef _MSC_VER
		size_t l2 = sprintf_s (m_Buffer, SAM_SOCKET_BUFFER_SIZE, SAM_SESSION_CREATE_REPLY_OK, priv);
#else		
		size_t l2 = snprintf (m_Buffer, SAM_SOCKET_BUFFER_SIZE, SAM_SESSION_CREATE_REPLY_OK, priv);
#endif
		SendMessageReply (m_Buffer, l2, false);
	}

	void SAMSocket::ProcessStreamConnect (char * buf, size_t len)
	{
		LogPrint (eLogDebug, "SAM: stream connect: ", buf);
		std::map<std::string, std::string> params;
		ExtractParams (buf, params);
		std::string& id = params[SAM_PARAM_ID];
		std::string& destination = params[SAM_PARAM_DESTINATION];
		std::string& silent = params[SAM_PARAM_SILENT];
		if (silent == SAM_VALUE_TRUE) m_IsSilent = true;	
		m_ID = id;
		m_Session = m_Owner.FindSession (id);
		if (m_Session)
		{
			auto dest = std::make_shared<i2p::data::IdentityEx> ();
			size_t len = dest->FromBase64(destination);
			if (len > 0)
			{
				context.GetAddressBook().InsertAddress(dest);
				auto leaseSet = m_Session->localDestination->FindLeaseSet(dest->GetIdentHash());
				if (leaseSet)
					Connect(leaseSet);
				else
				{
					m_Session->localDestination->RequestDestination(dest->GetIdentHash(),
						std::bind(&SAMSocket::HandleConnectLeaseSetRequestComplete,
						shared_from_this(), std::placeholders::_1));
				}
			}
			else
				SendMessageReply(SAM_SESSION_STATUS_INVALID_KEY, strlen(SAM_SESSION_STATUS_INVALID_KEY), true);
		}
		else
			SendMessageReply (SAM_STREAM_STATUS_INVALID_ID, strlen(SAM_STREAM_STATUS_INVALID_ID), true);		
	}

	void SAMSocket::Connect (std::shared_ptr<const i2p::data::LeaseSet> remote)
	{
		m_SocketType = eSAMSocketTypeStream;
		m_Session->AddSocket (shared_from_this ());
		m_Stream = m_Session->localDestination->CreateStream (remote);
		m_Stream->Send ((uint8_t *)m_Buffer, 0); // connect
		I2PReceive ();			
		SendMessageReply (SAM_STREAM_STATUS_OK, strlen(SAM_STREAM_STATUS_OK), false);
	}

	void SAMSocket::HandleConnectLeaseSetRequestComplete (std::shared_ptr<i2p::data::LeaseSet> leaseSet)
	{
		if (leaseSet)
			Connect (leaseSet);
		else
		{
			LogPrint (eLogError, "SAM: destination to connect not found");
			SendMessageReply (SAM_STREAM_STATUS_CANT_REACH_PEER, strlen(SAM_STREAM_STATUS_CANT_REACH_PEER), true);
		}
	}

	void SAMSocket::ProcessStreamAccept (char * buf, size_t len)
	{
		LogPrint (eLogDebug, "SAM: stream accept: ", buf);
		std::map<std::string, std::string> params;
		ExtractParams (buf, params);
		std::string& id = params[SAM_PARAM_ID];
		std::string& silent = params[SAM_PARAM_SILENT];
		if (silent == SAM_VALUE_TRUE) m_IsSilent = true;	
		m_ID = id;
		m_Session = m_Owner.FindSession (id);
		if (m_Session)
		{
			if (!m_Session->localDestination->IsAcceptingStreams ())
			{
				m_SocketType = eSAMSocketTypeAcceptor;
				m_Session->AddSocket (shared_from_this ());
				m_Session->localDestination->AcceptStreams (std::bind (&SAMSocket::HandleI2PAccept, shared_from_this (), std::placeholders::_1));
				SendMessageReply (SAM_STREAM_STATUS_OK, strlen(SAM_STREAM_STATUS_OK), false);
			}
			else
				SendMessageReply (SAM_STREAM_STATUS_I2P_ERROR, strlen(SAM_STREAM_STATUS_I2P_ERROR), true);
		}	
		else
			SendMessageReply (SAM_STREAM_STATUS_INVALID_ID, strlen(SAM_STREAM_STATUS_INVALID_ID), true);
	}

	size_t SAMSocket::ProcessDatagramSend (char * buf, size_t len, const char * data)
	{
		LogPrint (eLogDebug, "SAM: datagram send: ", buf, " ", len);
		std::map<std::string, std::string> params;
		ExtractParams (buf, params);
		size_t size = boost::lexical_cast<int>(params[SAM_PARAM_SIZE]), offset = data - buf;
		if (offset + size <= len)
		{	
			if (m_Session)
			{	
				auto d = m_Session->localDestination->GetDatagramDestination ();
				if (d)
				{
					i2p::data::IdentityEx dest;
					dest.FromBase64 (params[SAM_PARAM_DESTINATION]);
					d->SendDatagramTo ((const uint8_t *)data, size, dest.GetIdentHash ());
				}
				else
					LogPrint (eLogError, "SAM: missing datagram destination");
			}
			else
				LogPrint (eLogError, "SAM: session is not created from DATAGRAM SEND");
		}	
		else
		{
			LogPrint (eLogWarning, "SAM: sent datagram size ", size, " exceeds buffer ", len - offset);
			return 0; // try to receive more
		}	
		return offset + size;
	}	
		
	void SAMSocket::ProcessDestGenerate ()
	{
		LogPrint (eLogDebug, "SAM: dest generate");
		auto keys = i2p::data::PrivateKeys::CreateRandomKeys ();
#ifdef _MSC_VER
		size_t len = sprintf_s (m_Buffer, SAM_SOCKET_BUFFER_SIZE, SAM_DEST_REPLY, 
			keys.GetPublic ()->ToBase64 ().c_str (), keys.ToBase64 ().c_str ());
#else			                        
		size_t len = snprintf (m_Buffer, SAM_SOCKET_BUFFER_SIZE, SAM_DEST_REPLY, 
		    keys.GetPublic ()->ToBase64 ().c_str (), keys.ToBase64 ().c_str ());
#endif
		SendMessageReply (m_Buffer, len, false);
	}

	void SAMSocket::ProcessNamingLookup (char * buf, size_t len)
	{
		LogPrint (eLogDebug, "SAM: naming lookup: ", buf);
		std::map<std::string, std::string> params;
		ExtractParams (buf, params);
		std::string& name = params[SAM_PARAM_NAME];
		std::shared_ptr<const i2p::data::IdentityEx> identity;
		i2p::data::IdentHash ident;
		if (name == "ME")
			SendNamingLookupReply (m_Session->localDestination->GetIdentity ());
		else if ((identity = context.GetAddressBook ().GetAddress (name)) != nullptr)
			SendNamingLookupReply (identity);
		else if (m_Session && m_Session->localDestination &&
			context.GetAddressBook ().GetIdentHash (name, ident))
		{
			auto leaseSet = m_Session->localDestination->FindLeaseSet (ident);
			if (leaseSet)
				SendNamingLookupReply (leaseSet->GetIdentity ());
			else
				m_Session->localDestination->RequestDestination (ident, 
					std::bind (&SAMSocket::HandleNamingLookupLeaseSetRequestComplete,
					shared_from_this (), std::placeholders::_1, ident));	
		}	
		else 
		{
			LogPrint (eLogError, "SAM: naming failed, unknown address ", name);
#ifdef _MSC_VER
			size_t len = sprintf_s (m_Buffer, SAM_SOCKET_BUFFER_SIZE, SAM_NAMING_REPLY_INVALID_KEY, name.c_str());
#else				
			size_t len = snprintf (m_Buffer, SAM_SOCKET_BUFFER_SIZE, SAM_NAMING_REPLY_INVALID_KEY, name.c_str());
#endif
			SendMessageReply (m_Buffer, len, false);
		}
	}	

	void  SAMSocket::HandleNamingLookupLeaseSetRequestComplete (std::shared_ptr<i2p::data::LeaseSet> leaseSet, i2p::data::IdentHash ident)
	{
		if (leaseSet)
		{	
			context.GetAddressBook ().InsertAddress (leaseSet->GetIdentity ());
			SendNamingLookupReply (leaseSet->GetIdentity ());
		}	
		else
		{
			LogPrint (eLogError, "SAM: naming lookup failed. LeaseSet for ", ident.ToBase32 (), " not found");
#ifdef _MSC_VER
			size_t len = sprintf_s (m_Buffer, SAM_SOCKET_BUFFER_SIZE, SAM_NAMING_REPLY_INVALID_KEY, 
				context.GetAddressBook ().ToAddress (ident).c_str());
#else				
			size_t len = snprintf (m_Buffer, SAM_SOCKET_BUFFER_SIZE, SAM_NAMING_REPLY_INVALID_KEY,
				context.GetAddressBook ().ToAddress (ident).c_str());
#endif
			SendMessageReply (m_Buffer, len, false);
		}
	}	
		
	void SAMSocket::SendNamingLookupReply (std::shared_ptr<const i2p::data::IdentityEx> identity)
	{
		auto base64 = identity->ToBase64 ();
#ifdef _MSC_VER
		size_t l = sprintf_s (m_Buffer, SAM_SOCKET_BUFFER_SIZE, SAM_NAMING_REPLY, base64.c_str ()); 	
#else			
		size_t l = snprintf (m_Buffer, SAM_SOCKET_BUFFER_SIZE, SAM_NAMING_REPLY, base64.c_str ());
#endif
		SendMessageReply (m_Buffer, l, false);
	}

	void SAMSocket::ExtractParams (char * buf, std::map<std::string, std::string>& params)
	{
		char * separator;	
		do
		{
			separator = strchr (buf, ' ');
			if (separator) *separator = 0;
			char * value = strchr (buf, '=');
			if (value)
			{
				*value = 0;
				value++;
				params[buf] = value;
			}	
			buf = separator + 1;
		}
		while (separator);
	}	

	void SAMSocket::Receive ()
	{
		if (m_BufferOffset >= SAM_SOCKET_BUFFER_SIZE)
		{
			LogPrint (eLogError, "SAM: Buffer is full, terminate");
			Terminate ();
			return;
		}
		m_Socket.async_read_some (boost::asio::buffer(m_Buffer + m_BufferOffset, SAM_SOCKET_BUFFER_SIZE - m_BufferOffset),                
			std::bind((m_SocketType == eSAMSocketTypeStream) ? &SAMSocket::HandleReceived : &SAMSocket::HandleMessage,
			shared_from_this (), std::placeholders::_1, std::placeholders::_2));
	}

	void SAMSocket::HandleReceived (const boost::system::error_code& ecode, std::size_t bytes_transferred)
	{
		if (ecode)
        {
			LogPrint (eLogError, "SAM: read error: ", ecode.message ());
			if (ecode != boost::asio::error::operation_aborted)
				Terminate ();
		}
		else
		{
			if (m_Stream)
			{	
				auto s = shared_from_this ();
				m_Stream->AsyncSend ((uint8_t *)m_Buffer, bytes_transferred,
					[s](const boost::system::error_code& ecode)
				    {
						if (!ecode)
							s->Receive ();
						else
							s->Terminate ();
					});
			}	
		}
	}

	void SAMSocket::I2PReceive ()
	{
		if (m_Stream)
			m_Stream->AsyncReceive (boost::asio::buffer (m_StreamBuffer, SAM_SOCKET_BUFFER_SIZE),
				std::bind (&SAMSocket::HandleI2PReceive, shared_from_this (),
					std::placeholders::_1, std::placeholders::_2),
				SAM_SOCKET_CONNECTION_MAX_IDLE);
	}	

	void SAMSocket::HandleI2PReceive (const boost::system::error_code& ecode, std::size_t bytes_transferred)
	{
		if (ecode)
		{
			LogPrint (eLogError, "SAM: stream read error: ", ecode.message ());
			if (ecode != boost::asio::error::operation_aborted)
				Terminate ();
		}
		else
		{
			boost::asio::async_write (m_Socket, boost::asio::buffer (m_StreamBuffer, bytes_transferred),
        		std::bind (&SAMSocket::HandleWriteI2PData, shared_from_this (), std::placeholders::_1));
		}
	}

	void SAMSocket::HandleWriteI2PData (const boost::system::error_code& ecode)
	{
		if (ecode)
		{
			LogPrint (eLogError, "SAM: socket write error: ", ecode.message ());
			if (ecode != boost::asio::error::operation_aborted)
				Terminate ();
		}
		else
			I2PReceive ();
	}

	void SAMSocket::HandleI2PAccept (std::shared_ptr<i2p::stream::Stream> stream)
	{
		if (stream)
		{
			LogPrint (eLogDebug, "SAM: incoming I2P connection for session ", m_ID);
			m_Stream = stream;
			context.GetAddressBook ().InsertAddress (stream->GetRemoteIdentity ());
			auto session = m_Owner.FindSession (m_ID);
			if (session)	
				session->localDestination->StopAcceptingStreams ();	
			m_SocketType = eSAMSocketTypeStream;
			if (!m_IsSilent)
			{
				// get remote peer address
				auto ident_ptr = stream->GetRemoteIdentity();
				const size_t ident_len = ident_ptr->GetFullLen();
				uint8_t* ident = new uint8_t[ident_len];

				// send remote peer address as base64 
				const size_t l = ident_ptr->ToBuffer (ident, ident_len);
				const size_t l1 = i2p::data::ByteStreamToBase64 (ident, l, (char *)m_StreamBuffer, SAM_SOCKET_BUFFER_SIZE);
				delete[] ident;
				m_StreamBuffer[l1] = '\n';
				HandleI2PReceive (boost::system::error_code (), l1 +1); // we send identity like it has been received from stream
			}	
			else
				I2PReceive ();
		}
		else
			LogPrint (eLogWarning, "SAM: I2P acceptor has been reset");
	}	

	void SAMSocket::HandleI2PDatagramReceive (const i2p::data::IdentityEx& from, uint16_t fromPort, uint16_t toPort, const uint8_t * buf, size_t len)
	{
		LogPrint (eLogDebug, "SAM: datagram received ", len);
		auto base64 = from.ToBase64 ();
#ifdef _MSC_VER
		size_t l = sprintf_s ((char *)m_StreamBuffer, SAM_SOCKET_BUFFER_SIZE, SAM_DATAGRAM_RECEIVED, base64.c_str (), len); 	
#else			
		size_t l = snprintf ((char *)m_StreamBuffer, SAM_SOCKET_BUFFER_SIZE, SAM_DATAGRAM_RECEIVED, base64.c_str (), len); 	
#endif
		if (len < SAM_SOCKET_BUFFER_SIZE - l)	
		{	
			memcpy (m_StreamBuffer + l, buf, len);
			boost::asio::async_write (m_Socket, boost::asio::buffer (m_StreamBuffer, len + l),
        		std::bind (&SAMSocket::HandleWriteI2PData, shared_from_this (), std::placeholders::_1));
		}
		else
			LogPrint (eLogWarning, "SAM: received datagram size ", len," exceeds buffer");
	}

	SAMSession::SAMSession (std::shared_ptr<ClientDestination> dest):
		localDestination (dest)
	{
	}
		
	SAMSession::~SAMSession ()
	{
		CloseStreams();
		i2p::client::context.DeleteLocalDestination (localDestination);
	}

	void SAMSession::CloseStreams ()
	{
		{
			std::lock_guard<std::mutex> lock(m_SocketsMutex);
			for (auto sock : m_Sockets) {
				sock->CloseStream();
			}
		}
		// XXX: should this be done inside locked parts?
		m_Sockets.clear();
	}

	SAMBridge::SAMBridge (const std::string& address, int port):
		m_IsRunning (false), m_Thread (nullptr),
		m_Acceptor (m_Service, boost::asio::ip::tcp::endpoint(boost::asio::ip::address::from_string(address), port)),
		m_DatagramEndpoint (boost::asio::ip::address::from_string(address), port-1), m_DatagramSocket (m_Service, m_DatagramEndpoint)
	{
	}

	SAMBridge::~SAMBridge ()
	{
		if (m_IsRunning)
			Stop ();
	}	

	void SAMBridge::Start ()
	{
		Accept ();
		ReceiveDatagram ();
		m_IsRunning = true;
		m_Thread = new std::thread (std::bind (&SAMBridge::Run, this));
	}

	void SAMBridge::Stop ()
	{
		m_IsRunning = false;
		m_Acceptor.cancel ();
		for (auto it: m_Sessions)
			it.second->CloseStreams ();
		m_Sessions.clear ();
		m_Service.stop ();
		if (m_Thread)
		{	
			m_Thread->join (); 
			delete m_Thread;
			m_Thread = nullptr;
		}	
	}

	void SAMBridge::Run () 
	{ 
		while (m_IsRunning)
		{
			try
			{	
				m_Service.run ();
			}
			catch (std::exception& ex)
			{
				LogPrint (eLogError, "SAM: runtime exception: ", ex.what ());
			}	
		}	
	}

	void SAMBridge::Accept ()
	{
		auto newSocket = std::make_shared<SAMSocket> (*this);
		m_Acceptor.async_accept (newSocket->GetSocket (), std::bind (&SAMBridge::HandleAccept, this,
			std::placeholders::_1, newSocket));
	}

	void SAMBridge::HandleAccept(const boost::system::error_code& ecode, std::shared_ptr<SAMSocket> socket)
	{
		if (!ecode)
		{
			boost::system::error_code ec;
			auto ep = socket->GetSocket ().remote_endpoint (ec);
			if (!ec)
			{	
				LogPrint (eLogDebug, "SAM: new connection from ", ep);
				socket->ReceiveHandshake ();
			}
			else
				LogPrint (eLogError, "SAM: incoming connection error ", ec.message ());
		}
		else
			LogPrint (eLogError, "SAM: accept error: ", ecode.message ());

		if (ecode != boost::asio::error::operation_aborted)
			Accept ();
	}

	std::shared_ptr<SAMSession> SAMBridge::CreateSession (const std::string& id, const std::string& destination, 
		const std::map<std::string, std::string> * params)
	{
		std::shared_ptr<ClientDestination> localDestination = nullptr; 
		if (destination != "")
		{
			i2p::data::PrivateKeys keys;
			keys.FromBase64 (destination);
			localDestination = i2p::client::context.CreateNewLocalDestination (keys, true, params);
		}
		else // transient
		{
			// extract signature type
			i2p::data::SigningKeyType signatureType = i2p::data::SIGNING_KEY_TYPE_DSA_SHA1;
			if (params)
			{
				auto it = params->find (SAM_PARAM_SIGNATURE_TYPE);
				if (it != params->end ())
					// TODO: extract string values	
					signatureType = boost::lexical_cast<int> (it->second);
			}
			localDestination = i2p::client::context.CreateNewLocalDestination (true, signatureType, params); 
		}
		if (localDestination)
		{
			auto session = std::make_shared<SAMSession>(localDestination);
			std::unique_lock<std::mutex> l(m_SessionsMutex);
			auto ret = m_Sessions.insert (std::make_pair(id, session));
			if (!ret.second)
				LogPrint (eLogWarning, "SAM: Session ", id, " already exists");
			return ret.first->second;
		}
		return nullptr;
	}

	void SAMBridge::CloseSession (const std::string& id)
	{
		std::shared_ptr<SAMSession> session;
		{
			std::unique_lock<std::mutex> l(m_SessionsMutex);
			auto it = m_Sessions.find (id);
			if (it != m_Sessions.end ())
			{	
				session = it->second;
				m_Sessions.erase (it);
			}	
		}	
		if (session)
		{	
			session->localDestination->StopAcceptingStreams ();
			session->CloseStreams ();
		}
	}

	std::shared_ptr<SAMSession> SAMBridge::FindSession (const std::string& id) const
	{
		std::unique_lock<std::mutex> l(m_SessionsMutex);
		auto it = m_Sessions.find (id);
		if (it != m_Sessions.end ())
			return it->second;
		return nullptr;
	}

	void SAMBridge::ReceiveDatagram ()
	{
		m_DatagramSocket.async_receive_from (
			boost::asio::buffer (m_DatagramReceiveBuffer, i2p::datagram::MAX_DATAGRAM_SIZE), 
			m_SenderEndpoint,
			std::bind (&SAMBridge::HandleReceivedDatagram, this, std::placeholders::_1, std::placeholders::_2)); 
	}

	void SAMBridge::HandleReceivedDatagram (const boost::system::error_code& ecode, std::size_t bytes_transferred)
	{
		if (!ecode)
		{
			m_DatagramReceiveBuffer[bytes_transferred] = 0;
			char * eol = strchr ((char *)m_DatagramReceiveBuffer, '\n');
			*eol = 0; eol++;
			size_t payloadLen = bytes_transferred - ((uint8_t *)eol - m_DatagramReceiveBuffer); 
			LogPrint (eLogDebug, "SAM: datagram received ", m_DatagramReceiveBuffer," size=", payloadLen);
			char * sessionID = strchr ((char *)m_DatagramReceiveBuffer, ' ');
			if (sessionID)
			{
				sessionID++;
				char * destination = strchr (sessionID, ' ');
				if (destination)
				{
					*destination = 0; destination++;
					auto session = FindSession (sessionID);
					if (session)
					{	
						i2p::data::IdentityEx dest;
						dest.FromBase64 (destination);
						session->localDestination->GetDatagramDestination ()->
							SendDatagramTo ((uint8_t *)eol, payloadLen, dest.GetIdentHash ());
					}	
					else
						LogPrint (eLogError, "SAM: Session ", sessionID, " not found");
				}
				else
					LogPrint (eLogError, "SAM: Missing destination key");
			}
			else
				LogPrint (eLogError, "SAM: Missing sessionID");
			ReceiveDatagram ();
		}
		else
			LogPrint (eLogError, "SAM: datagram receive error: ", ecode.message ());
	}
}
}<|MERGE_RESOLUTION|>--- conflicted
+++ resolved
@@ -49,10 +49,6 @@
 			{
 				if (m_Session) 
 					m_Session->DelSocket (shared_from_this ());
-<<<<<<< HEAD
-				}
-=======
->>>>>>> aa215f2a
 				break;
 			}
 			case eSAMSocketTypeAcceptor:
@@ -60,12 +56,8 @@
 				if (m_Session)
 				{	
 					m_Session->DelSocket (shared_from_this ());
-<<<<<<< HEAD
 					if (m_Session->localDestination)
 						m_Session->localDestination->StopAcceptingStreams ();
-=======
-					m_Session->localDestination->StopAcceptingStreams ();	
->>>>>>> aa215f2a
 				}
 				break;
 			}
